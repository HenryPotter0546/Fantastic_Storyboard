<!DOCTYPE html>
<html>
<head>
    <meta charset="UTF-8">
    <title>小说转漫画服务</title>
    <style>
        body {
            font-family: -apple-system, BlinkMacSystemFont, "Segoe UI", Roboto, Helvetica, Arial, sans-serif;
            margin: 40px;
            background-color: #f4f4f9;
            color: #333;
        }

        .container {
            max-width: 800px;
            margin: 0 auto;
            background-color: #fff;
            padding: 20px 40px;
            border-radius: 12px;
            box-shadow: 0 4px 12px rgba(0, 0, 0, 0.08);
        }

        textarea {
            width: 100%;
            height: 200px;
            margin: 10px 0;
            padding: 10px;
            border: 1px solid #ddd;
            border-radius: 8px;
            font-size: 16px;
            resize: vertical;
            box-sizing: border-box;
        }

        button {
            padding: 10px 20px;
            background-color: #007bff;
            color: white;
            border: none;
            cursor: pointer;
            border-radius: 8px;
            font-size: 16px;
            transition: background-color 0.2s;
        }

        button:hover:not(:disabled) {
            background-color: #0056b3;
        }

        button:disabled {
            background-color: #cccccc;
            cursor: not-allowed;
        }

        .section-box {
            margin: 20px 0;
            padding: 20px;
            border: 1px solid #e9ecef;
            border-radius: 8px;
            background-color: #f8f9fa;
        }

        .section-box h3 {
            margin-top: 0;
            color: #495057;
            border-bottom: 2px solid #eee;
            padding-bottom: 10px;
        }

        .message-box {
            padding: 15px;
            border: 1px solid;
            margin: 10px 0;
            border-radius: 8px;
            text-align: center;
        }

        .error {
            color: #721c24;
            background-color: #f8d7da;
            border-color: #f5c6cb;
        }

        .info {
            color: #0c5460;
            background-color: #d1ecf1;
            border-color: #bee5eb;
        }

        .success {
            color: #155724;
            background-color: #d4edda;
            border-color: #c3e6cb;
        }

        .warning {
            color: #856404;
            background-color: #fff3cd;
            border-color: #ffeeba;
        }

        .model-controls {
            display: flex;
            align-items: center;
            gap: 15px;
            flex-wrap: wrap;
        }

        .model-status {
            margin-top: 10px;
            padding: 8px 12px;
            border-radius: 4px;
            font-size: 14px;
        }

        .confirm-btn {
            background-color: #28a745;
        }

        .confirm-btn:hover:not(:disabled) {
            background-color: #218838;
        }

        .loading-spinner {
            display: inline-block;
            width: 16px;
            height: 16px;
            border: 2px solid #f3f3f3;
            border-top: 2px solid #3498db;
            border-radius: 50%;
            animation: spin 1s linear infinite;
            margin-right: 8px;
            vertical-align: middle;
        }

        @keyframes spin {
            0% {
                transform: rotate(0deg);
            }
            100% {
                transform: rotate(360deg);
            }
        }

        .param-grid {
            display: grid;
            grid-template-columns: repeat(auto-fill, minmax(200px, 1fr));
            gap: 15px;
        }

        .param-item {
            display: flex;
            flex-direction: column;
        }

        .param-item label {
            margin-bottom: 5px;
            font-size: 14px;
            color: #333;
        }

        .param-item input {
            padding: 8px;
            border: 1px solid #ccc;
            border-radius: 4px;
        }

        #currentModelInfo {
            display: none;
        }

        #modelSelectionArea {
            display: none;
            margin-top: 10px;
        }

        #initialModelSelection {
            display: flex;
        }
    </style>
</head>
<body>
<!-- 添加用户信息栏 -->
<div id="user-info-bar">
    <span id="userInfoText">加载中...</span>
    <a href="#" id="logoutBtn">登出</a>
</div>

<div class="container">  
    <img src="/static/ThePromisedLand.png" alt="项目标识"
         style="max-width: 200px; display: block; margin: 0 auto 20px auto; border-radius: 8px;">
    <h1>小说转漫画服务</h1>
    <div>
        <textarea id="novelText" placeholder="在此输入一段奇妙的冒险故事..."></textarea>

        <div class="section-box">
            <h3>模型管理</h3>
            <div id="currentModelInfo">
                <div style="display: flex; justify-content: space-between; align-items: center;">
                    <span id="currentModelText"></span>
                    <button id="changeModelBtn" onclick="showModelSelection()" class="warning">切换模型</button>
                </div>
            </div>
            <div id="modelSelectionArea">
                <div class="model-controls">
                    <label for="modelSelect">选择新模型:</label>
                    <select id="modelSelect"></select>
                    <button id="confirmModelBtn" class="confirm-btn" onclick="confirmModel()" disabled>确认加载</button>
                    <button onclick="hideModelSelection()" style="background-color: #6c757d;">取消</button>
                </div>
            </div>
            <div id="initialModelSelection" class="model-controls">
                <label for="initialModelSelect">选择模型:</label>
                <select id="initialModelSelect"></select>
                <button id="initialConfirmBtn" class="confirm-btn" onclick="confirmInitialModel()" disabled>确认加载
                </button>
            </div>
            <div id="modelStatus" class="message-box" style="display: none;"></div>
        </div>

        <div class="section-box">
            <h3>生成参数</h3>
            <div class="param-grid">
                <div class="param-item"><label for="numScenes">场景数量</label><input type="number" id="numScenes"
                                                                                      value="10" min="1" max="20"></div>
                <div class="param-item"><label for="steps">迭代步数</label><input type="number" id="steps" value="30"
                                                                                  min="10" max="100"></div>
                <div class="param-item"><label for="guidance">引导系数</label><input type="number" id="guidance"
                                                                                     value="7.5" min="1" max="20"
                                                                                     step="0.5"></div>
                <div class="param-item"><label for="width">图片宽度</label><input type="number" id="width" value="512"
                                                                                  min="256" max="1024" step="64"></div>
                <div class="param-item"><label for="height">图片高度</label><input type="number" id="height" value="512"
                                                                                   min="256" max="1024" step="64"></div>
            </div>
        </div>
<<<<<<< HEAD
        
        <button id="generateBtn" onclick="handleGenerateClick()">生成漫画</button>
=======

        <button id="generateBtn" onclick="generateComic()">生成漫画</button>
>>>>>>> 88f9055f
    </div>
</div>

<script>
    // --- 全局状态 ---
    const token = localStorage.getItem('accessToken');
    let currentUser = null;
    let isModelLoaded = false;
    let isLoadingModel = false;

    // --- 应用初始化 ---
    window.addEventListener('load', initApp);

    async function initApp() {
        if (!token) {
            window.location.href = '/login?session=expired';
            return;
        }
        await getUserInfo();
        if (currentUser) {
            // 这些函数现在可以安全地假设用户信息已存在
            await loadAvailableModels();
            await checkModelStatus();
        }
    }

    // --- 用户管理 ---
    async function getUserInfo() {
        try {
            const response = await fetch('/users/me', {
                headers: { 'Authorization': `Bearer ${token}` }
            });
            if (!response.ok) {
                localStorage.removeItem('accessToken');
                window.location.href = '/login?session=expired';
                return;
            }
            currentUser = await response.json();
            document.getElementById('userInfoText').textContent = 
                `用户: ${currentUser.username} | 剩余积分: ${currentUser.credits}`;
        } catch (error) {
            console.error('获取用户信息失败:', error);
            document.getElementById('userInfoText').innerHTML = `获取用户信息失败. <a href="/login">重新登录</a>`;
        }
    }

    document.getElementById('logoutBtn').addEventListener('click', (e) => {
        e.preventDefault();
        localStorage.removeItem('accessToken');
        window.location.href = '/login';
    });

    async function loadAvailableModels() {
        try {
            const response = await fetch('/available-models');
            const data = await response.json();
            ['modelSelect', 'initialModelSelect'].forEach(id => {
                const select = document.getElementById(id);
                select.innerHTML = '';
                if (data.models && data.models.length > 0) {
                    select.appendChild(new Option('请选择一个模型', ''));
                    data.models.forEach(model => select.appendChild(new Option(model, model)));
                } else {
                    select.appendChild(new Option('无可用模型', ''));
                }
            });
        } catch (error) {
            console.error('获取模型列表失败:', error);
            ['modelSelect', 'initialModelSelect'].forEach(id => {
                document.getElementById(id).innerHTML = '<option value="">获取失败</option>';
            });
        }
    }

    async function checkModelStatus() {
        try {
            const response = await fetch('/model-status');
            const data = await response.json();
            isModelLoaded = data.is_loaded;
            if (data.is_loaded && data.current_model) {
                selectedModel = data.current_model;
                showCurrentModelInfo(data.current_model);
            } else {
                showInitialModelSelection();
            }
        } catch (error) {
            console.error('获取模型状态失败:', error);
            showInitialModelSelection();
        }
    }


    function showCurrentModelInfo(modelName) {
        document.getElementById('currentModelText').textContent = `当前模型: ${modelName}`;
        document.getElementById('currentModelInfo').style.display = 'block';
        document.getElementById('initialModelSelection').style.display = 'none';
        document.getElementById('modelSelectionArea').style.display = 'none';
    }

    function showInitialModelSelection() {
        document.getElementById('currentModelInfo').style.display = 'none';
        document.getElementById('initialModelSelection').style.display = 'flex';
    }

    function showModelSelection() {
        document.getElementById('modelSelectionArea').style.display = 'block';
        document.getElementById('modelSelect').value = '';
        document.getElementById('confirmModelBtn').disabled = true;
    }

    function hideModelSelection() {
        document.getElementById('modelSelectionArea').style.display = 'none';
    }

    document.getElementById('initialModelSelect').addEventListener('change', function () {
        setModel(this.value, 'initialConfirmBtn');
    });
    document.getElementById('modelSelect').addEventListener('change', function () {
        setModel(this.value, 'confirmModelBtn');
    });

    async function setModel(modelName, btnId) {
        const confirmBtn = document.getElementById(btnId);
        if (!modelName) {
            confirmBtn.disabled = true;
            return;
        }
        try {
            const response = await fetch('/set-model', {
                method: 'POST', headers: {'Content-Type': 'application/json'},
                body: JSON.stringify({model_name: modelName})
            });
            const result = await response.json();
            if (result.success) {
                selectedModel = modelName;
                confirmBtn.disabled = false;
                const message = isModelLoaded ? `切换模型到: ${modelName} (需要重新加载)` : `已选择: ${modelName}`;
                showModelStatus(message, isModelLoaded ? 'warning' : 'info');
            } else {
                showModelStatus(`模型设置失败: ${result.message}`, 'error');
            }
        } catch (error) {
            showModelStatus(`设置请求失败: ${error.message}`, 'error');
        }
    }

    async function confirmInitialModel() {
        await loadModel('initialConfirmBtn', 'initialModelSelect');
    }

    async function confirmModel() {
        await loadModel('confirmModelBtn', 'modelSelect');
    }

    async function loadModel(btnId, selectId) {
        if (!selectedModel || isLoadingModel) return;
        const confirmBtn = document.getElementById(btnId);
        const modelSelect = document.getElementById(selectId);

        isLoadingModel = true;
        confirmBtn.disabled = true;
        if (modelSelect) modelSelect.disabled = true;
        confirmBtn.innerHTML = '<span class="loading-spinner"></span>加载中...';
        showModelStatus('模型正在加载到显存，请耐心等待...', 'info');

        try {
            const response = await fetch('/load-model', {method: 'POST'});
            const result = await response.json();
            if (result.success) {
                isModelLoaded = true;
                showModelStatus('模型加载成功！', 'success');
                showCurrentModelInfo(selectedModel);
                setTimeout(hideModelStatus, 3000);
            } else {
                isModelLoaded = false;
                showModelStatus(`模型加载失败: ${result.message}`, 'error');
                confirmBtn.innerHTML = '确认加载';
                confirmBtn.disabled = false;
                if (modelSelect) modelSelect.disabled = false;
            }
        } catch (error) {
            isModelLoaded = false;
            showModelStatus(`加载模型请求失败: ${error.message}`, 'error');
            confirmBtn.innerHTML = '确认加载';
            confirmBtn.disabled = false;
            if (modelSelect) modelSelect.disabled = false;
        }
        isLoadingModel = false;
    }

    function showModelStatus(message, type) {
        const statusDiv = document.getElementById('modelStatus');
        statusDiv.style.display = 'block';
        statusDiv.textContent = message;
        statusDiv.className = `message-box ${type}`;
    }

    function hideModelStatus() {
        document.getElementById('modelStatus').style.display = 'none';
    }

<<<<<<< HEAD
    // --- 生成按钮的“守卫”函数 ---
    function handleGenerateClick() {
        // 1. 前置检查
        if (!isModelLoaded) {
            alert('请先选择并成功加载一个模型！');
            return;
        }
        if (!document.getElementById('novelText').value.trim()) {
            alert('请输入小说文本！');
            return;
        }
        if (!currentUser) {
            alert('无法获取用户信息，请刷新页面重试。');
            return;
        }

        const numScenes = parseInt(document.getElementById('numScenes').value);
        const requiredCredits = numScenes * 100;

        if (currentUser.credits < requiredCredits) {
            alert(`积分不足！\n\n本次生成需要: ${requiredCredits} 积分\n您当前拥有: ${currentUser.credits} 积分\n\n请减少场景数量或等待明天积分重置。`);
            return;
        }

        // 2. 所有检查通过，调用核心生成函数
        generateComic();
    }

    async function generateComic() {
=======
    // 修改的生成漫画函数 - 立即跳转到pic.html
    function generateComic() {
>>>>>>> 88f9055f
        const text = document.getElementById('novelText').value;
        const numScenes = document.getElementById('numScenes').value;
        const steps = document.getElementById('steps').value;
        const guidance = document.getElementById('guidance').value;
        const width = document.getElementById('width').value;
        const height = document.getElementById('height').value;
<<<<<<< HEAD
        
        const resultDiv = document.getElementById('result');
        const overallProgressDiv = document.getElementById('overallProgress');
        const generateBtn = document.getElementById('generateBtn');

        resultDiv.innerHTML = '';
        overallProgressDiv.style.display = 'block';
        overallProgressDiv.className = 'message-box info';
        overallProgressDiv.innerHTML = '正在连接服务器...';
        generateBtn.disabled = true;

        const progressState = {
            startTime: Date.now(),
            scenesDone: 0,
            totalScenes: parseInt(document.getElementById('numScenes').value)
        };

        function initializePlaceholders(count) {
            resultDiv.innerHTML = '';
            for (let i = 0; i < count; i++) {
                const sceneDiv = document.createElement('div');
                sceneDiv.className = 'scene';
                sceneDiv.id = `scene-${i}`;
                sceneDiv.innerHTML = `
                    <h3>场景 ${i + 1}</h3>
                    <p id="desc-${i}" style="color: #888;"><i>等待场景描述...</i></p>
                    <div class="progress-bar-container">
                        <div class="progress-bar" id="progress-bar-${i}">等待中...</div>
                    </div>
                    <div class="image-container" id="image-container-${i}" style="display:none;">
                        <img src="" alt="场景 ${i + 1}">
                    </div>
                    <div class="image-actions" id="actions-${i}" style="display:none;">
                        <button onclick="regenerateImage(${i})">重新生成</button>
                    </div>
                `;
                resultDiv.appendChild(sceneDiv);
            }
        }
        
        function handleStreamData(data, progressState) {
            // progressState 是一个包含 { startTime, scenesDone, totalScenes } 的对象
    
            const resultDiv = document.getElementById('result');
            const overallProgressDiv = document.getElementById('overallProgress');
            const generateBtn = document.getElementById('generateBtn');

            switch (data.type) {
                case 'start':
                    // 从事件中获取真实的场景总数
                    progressState.totalScenes = data.total_scenes;
                    // 使用 generateComic 内部定义的 initializePlaceholders 函数
                    initializePlaceholders(progressState.totalScenes);
                    overallProgressDiv.innerHTML = `已获取故事大纲，共 ${progressState.totalScenes} 个场景，准备开始生成...`;
                    break;
                
                case 'info':
                    overallProgressDiv.innerHTML = data.message;
                    break;

                case 'progress': {
                    const { index, step, total_steps } = data;
                    const progressBar = document.getElementById(`progress-bar-${index}`);
                    if (progressBar) {
                        const percentage = Math.round((step / total_steps) * 100);
                        progressBar.style.width = `${percentage}%`;
                        progressBar.textContent = `${percentage}%`;
                    }
                    break;
                }

                case 'scene': {
                    progressState.scenesDone++; // 更新已完成的场景计数
                    const { index, description, image_url } = data;
                    
                    const descElement = document.getElementById(`desc-${index}`);
                    if (descElement) {
                        descElement.innerHTML = description; // 使用 innerHTML 以支持可能的格式
                        descElement.style.color = '';
                        descElement.style.fontStyle = '';
                    }

                    const progressBarContainer = document.getElementById(`progress-bar-${index}`)?.parentElement;
                    if(progressBarContainer) progressBarContainer.style.display = 'none';

                    const imageContainer = document.getElementById(`image-container-${index}`);
                    if(imageContainer){
                        imageContainer.style.display = 'block';
                        imageContainer.querySelector('img').src = image_url;
                    }
                    
                    const actionsContainer = document.getElementById(`actions-${index}`);
                    if(actionsContainer) actionsContainer.style.display = 'block';
                    
                    // 恢复 ETA 计算
                    const elapsedTime = (Date.now() - progressState.startTime) / 1000;
                    const avgTimePerScene = elapsedTime / progressState.scenesDone;
                    const remainingScenes = progressState.totalScenes - progressState.scenesDone;
                    const etaSeconds = avgTimePerScene * remainingScenes;
                    overallProgressDiv.innerHTML = `已完成 ${progressState.scenesDone} / ${progressState.totalScenes}。预计剩余: ${formatTime(etaSeconds)}`;
                    break;
                }

                case 'all_images_generated': {
                    const createVideoBtn = document.createElement('button');
                    createVideoBtn.textContent = '开始生成视频';
                    createVideoBtn.style.marginTop = '20px';
                    createVideoBtn.onclick = async function() {
                        createVideoBtn.textContent = '视频生成中...';
                        createVideoBtn.disabled = true;
                        try {
                            const response = await fetch('/create-video', {
                                method: 'POST',
                                headers: { 
                                    'Content-Type': 'application/json',
                                    'Authorization': `Bearer ${token}` // 如果需要认证
                                },
                                body: JSON.stringify({ session_id: data.session_id })
                            });
                            const result = await response.json();
                            if (result.success) {
                                const videoLink = document.createElement('a');
                                videoLink.href = result.video_url; // 假设后端直接返回可访问的 URL
                                videoLink.textContent = '观看生成的视频';
                                videoLink.target = '_blank';
                                videoLink.style.display = 'block';
                                videoLink.style.marginTop = '20px';
                                videoLink.style.fontSize = '18px';
                                videoLink.style.fontWeight = 'bold';
                                createVideoBtn.replaceWith(videoLink);
                            } else {
                                alert('视频生成失败: ' + result.message);
                                createVideoBtn.textContent = '开始生成视频';
                                createVideoBtn.disabled = false;
                            }
                        } catch (error) {
                            alert('视频生成请求失败: ' + error.message);
                            createVideoBtn.textContent = '开始生成视频';
                            createVideoBtn.disabled = false;
                        }
                    };
                    resultDiv.appendChild(createVideoBtn);
                    break;
                }

                case 'scene_error': {
                    progressState.scenesDone++; // 即使失败，也算作一个处理单元
                    const { index, message } = data;
                    const sceneDiv = document.getElementById(`scene-${index}`);
                    if (sceneDiv) {
                        sceneDiv.innerHTML = `<h3>场景 ${index + 1}</h3><div class="message-box error">${message}</div>`;
                    }
                    break;
                }
                        
                case 'complete':
                    overallProgressDiv.className = 'message-box success';
                    const message = data.new_credit_balance !== undefined 
                        ? '所有场景已生成完毕！' 
                        : '所有场景已生成完毕！';
                    overallProgressDiv.innerHTML = message;
                    generateBtn.disabled = false;
                    setTimeout(() => { overallProgressDiv.style.display = 'none'; }, 5000);
                    
                    // 刷新用户积分
                    getUserInfo();
                    break;
                
                case 'error':
                    overallProgressDiv.className = 'message-box error';
                    overallProgressDiv.innerHTML = `发生错误: ${data.message}`;
                    generateBtn.disabled = false;
                    
                    // 即使失败也刷新积分（因为可能已扣除）
                    getUserInfo();
                    break;
            }
        }

        try {
            const params = new URLSearchParams({ text, num_scenes: numScenes, steps, guidance, width, height });
            const response = await fetch(`/novel-to-comic-stream?${params.toString()}`, {
                headers: { 'Authorization': `Bearer ${token}` }
            });

            if (!response.ok) {
                const error = await response.json();
                throw new Error(error.detail || `服务器错误: ${response.status}`);
            }

            const reader = response.body.getReader();
            const decoder = new TextDecoder();
            let buffer = ''; // 缓冲区，用于拼接不完整的数据块

            while (true) {
                const { done, value } = await reader.read();
                if (done) {
                    // 处理流结束时缓冲区可能剩余的最后一部分数据
                    if (buffer.startsWith('data: ')) {
                        const jsonData = buffer.substring(6);
                        if (jsonData.trim()) {
                            handleStreamData(JSON.parse(jsonData), progressState);
                        }
                    }
                    break;
                }

                buffer += decoder.decode(value, { stream: true });
                
                // 查找完整的消息边界 `\n\n`
                let boundary = buffer.indexOf('\n\n');
                while (boundary !== -1) {
                    const message = buffer.substring(0, boundary);
                    buffer = buffer.substring(boundary + 2); // 从缓冲区移除已处理的消息

                    if (message.startsWith('data: ')) {
                        const jsonData = message.substring(6);
                        if (jsonData.trim()) {
                            const data = JSON.parse(jsonData);
                            handleStreamData(data, progressState);
                        }
                    }
                    boundary = buffer.indexOf('\n\n');
                }
            }
        } catch (error) {
            const overallProgressDiv = document.getElementById('overallProgress');
            const generateBtn = document.getElementById('generateBtn');
            overallProgressDiv.className = 'message-box error';
            overallProgressDiv.innerHTML = `请求失败: ${error.message}`;
            generateBtn.disabled = false;
        }
        
        function handleStreamData(data, progressState) {
            // progressState 是一个包含 { startTime, scenesDone, totalScenes } 的对象
    
            const resultDiv = document.getElementById('result');
            const overallProgressDiv = document.getElementById('overallProgress');
            const generateBtn = document.getElementById('generateBtn');

            switch (data.type) {
                case 'start':
                    // 从事件中获取真实的场景总数
                    progressState.totalScenes = data.total_scenes;
                    // 使用 generateComic 内部定义的 initializePlaceholders 函数
                    initializePlaceholders(progressState.totalScenes);
                    overallProgressDiv.innerHTML = `已获取故事大纲，共 ${progressState.totalScenes} 个场景，准备开始生成...`;
                    break;
                
                case 'info':
                    overallProgressDiv.innerHTML = data.message;
                    break;

                case 'progress': {
                    const { index, step, total_steps } = data;
                    const progressBar = document.getElementById(`progress-bar-${index}`);
                    if (progressBar) {
                        const percentage = Math.round((step / total_steps) * 100);
                        progressBar.style.width = `${percentage}%`;
                        progressBar.textContent = `${percentage}%`;
                    }
                    break;
                }

                case 'scene': {
                    progressState.scenesDone++; // 更新已完成的场景计数
                    const { index, description, image_url } = data;
                    
                    const descElement = document.getElementById(`desc-${index}`);
                    if (descElement) {
                        descElement.innerHTML = description; // 使用 innerHTML 以支持可能的格式
                        descElement.style.color = '';
                        descElement.style.fontStyle = '';
                    }

                    const progressBarContainer = document.getElementById(`progress-bar-${index}`)?.parentElement;
                    if(progressBarContainer) progressBarContainer.style.display = 'none';

                    const imageContainer = document.getElementById(`image-container-${index}`);
                    if(imageContainer){
                        imageContainer.style.display = 'block';
                        imageContainer.querySelector('img').src = image_url;
                    }
                    
                    const actionsContainer = document.getElementById(`actions-${index}`);
                    if(actionsContainer) actionsContainer.style.display = 'block';
                    
                    // 恢复 ETA 计算
                    const elapsedTime = (Date.now() - progressState.startTime) / 1000;
                    const avgTimePerScene = elapsedTime / progressState.scenesDone;
                    const remainingScenes = progressState.totalScenes - progressState.scenesDone;
                    const etaSeconds = avgTimePerScene * remainingScenes;
                    overallProgressDiv.innerHTML = `已完成 ${progressState.scenesDone} / ${progressState.totalScenes}。预计剩余: ${formatTime(etaSeconds)}`;
                    break;
                }

                case 'all_images_generated': {
                    const createVideoBtn = document.createElement('button');
                    createVideoBtn.textContent = '开始生成视频';
                    createVideoBtn.style.marginTop = '20px';
                    createVideoBtn.onclick = async function() {
                        createVideoBtn.textContent = '视频生成中...';
                        createVideoBtn.disabled = true;
                        try {
                            const response = await fetch('/create-video', {
                                method: 'POST',
                                headers: { 
                                    'Content-Type': 'application/json',
                                    'Authorization': `Bearer ${token}` // 如果需要认证
                                },
                                body: JSON.stringify({ session_id: data.session_id })
                            });
                            const result = await response.json();
                            if (result.success) {
                                const videoLink = document.createElement('a');
                                videoLink.href = result.video_url; // 假设后端直接返回可访问的 URL
                                videoLink.textContent = '观看生成的视频';
                                videoLink.target = '_blank';
                                videoLink.style.display = 'block';
                                videoLink.style.marginTop = '20px';
                                videoLink.style.fontSize = '18px';
                                videoLink.style.fontWeight = 'bold';
                                createVideoBtn.replaceWith(videoLink);
                            } else {
                                alert('视频生成失败: ' + result.message);
                                createVideoBtn.textContent = '开始生成视频';
                                createVideoBtn.disabled = false;
                            }
                        } catch (error) {
                            alert('视频生成请求失败: ' + error.message);
                            createVideoBtn.textContent = '开始生成视频';
                            createVideoBtn.disabled = false;
                        }
                    };
                    resultDiv.appendChild(createVideoBtn);
                    break;
                }

                case 'scene_error': {
                    progressState.scenesDone++; // 即使失败，也算作一个处理单元
                    const { index, message } = data;
                    const sceneDiv = document.getElementById(`scene-${index}`);
                    if (sceneDiv) {
                        sceneDiv.innerHTML = `<h3>场景 ${index + 1}</h3><div class="message-box error">${message}</div>`;
                    }
                    break;
                }
                        
                case 'complete':
                    overallProgressDiv.className = 'message-box success';
                    const message = data.new_credit_balance !== undefined 
                        ? '所有场景已生成完毕！' 
                        : '所有场景已生成完毕！';
                    overallProgressDiv.innerHTML = message;
                    generateBtn.disabled = false;
                    setTimeout(() => { overallProgressDiv.style.display = 'none'; }, 5000);
                    
                    // 刷新用户积分
                    getUserInfo();
                    break;
                
                case 'error':
                    overallProgressDiv.className = 'message-box error';
                    overallProgressDiv.innerHTML = `发生错误: ${data.message}`;
                    generateBtn.disabled = false;
                    
                    // 即使失败也刷新积分（因为可能已扣除）
                    getUserInfo();
                    break;
            }
        }
    }
    
    // regenerateImage 函数暂时保持不变，因为后端未实现
    async function regenerateImage(sceneIndex) {
        alert(`重新生成场景 ${sceneIndex + 1} 的功能正在开发中！`);
=======

        if (!isModelLoaded) {
            alert('请先选择并成功加载一个模型！');
            return;
        }
        if (!text.trim()) {
            alert('请输入小说文本！');
            return;
        }

        // 将参数存储到sessionStorage，然后跳转到pic.html
        const params = {
            text: text,
            num_scenes: numScenes,
            steps: steps,
            guidance: guidance,
            width: width,
            height: height
        };

        sessionStorage.setItem('comicParams', JSON.stringify(params));
        window.location.href = '/pic';
>>>>>>> 88f9055f
    }
</script>
</body>
</html><|MERGE_RESOLUTION|>--- conflicted
+++ resolved
@@ -234,13 +234,8 @@
                                                                                    min="256" max="1024" step="64"></div>
             </div>
         </div>
-<<<<<<< HEAD
         
         <button id="generateBtn" onclick="handleGenerateClick()">生成漫画</button>
-=======
-
-        <button id="generateBtn" onclick="generateComic()">生成漫画</button>
->>>>>>> 88f9055f
     </div>
 </div>
 
@@ -442,9 +437,9 @@
         document.getElementById('modelStatus').style.display = 'none';
     }
 
-<<<<<<< HEAD
     // --- 生成按钮的“守卫”函数 ---
     function handleGenerateClick() {
+
         // 1. 前置检查
         if (!isModelLoaded) {
             alert('请先选择并成功加载一个模型！');
@@ -458,419 +453,20 @@
             alert('无法获取用户信息，请刷新页面重试。');
             return;
         }
-
+        
         const numScenes = parseInt(document.getElementById('numScenes').value);
         const requiredCredits = numScenes * 100;
-
-        if (currentUser.credits < requiredCredits) {
-            alert(`积分不足！\n\n本次生成需要: ${requiredCredits} 积分\n您当前拥有: ${currentUser.credits} 积分\n\n请减少场景数量或等待明天积分重置。`);
-            return;
-        }
-
-        // 2. 所有检查通过，调用核心生成函数
-        generateComic();
-    }
-
-    async function generateComic() {
-=======
-    // 修改的生成漫画函数 - 立即跳转到pic.html
-    function generateComic() {
->>>>>>> 88f9055f
         const text = document.getElementById('novelText').value;
-        const numScenes = document.getElementById('numScenes').value;
         const steps = document.getElementById('steps').value;
         const guidance = document.getElementById('guidance').value;
         const width = document.getElementById('width').value;
         const height = document.getElementById('height').value;
-<<<<<<< HEAD
-        
-        const resultDiv = document.getElementById('result');
-        const overallProgressDiv = document.getElementById('overallProgress');
-        const generateBtn = document.getElementById('generateBtn');
-
-        resultDiv.innerHTML = '';
-        overallProgressDiv.style.display = 'block';
-        overallProgressDiv.className = 'message-box info';
-        overallProgressDiv.innerHTML = '正在连接服务器...';
-        generateBtn.disabled = true;
-
-        const progressState = {
-            startTime: Date.now(),
-            scenesDone: 0,
-            totalScenes: parseInt(document.getElementById('numScenes').value)
-        };
-
-        function initializePlaceholders(count) {
-            resultDiv.innerHTML = '';
-            for (let i = 0; i < count; i++) {
-                const sceneDiv = document.createElement('div');
-                sceneDiv.className = 'scene';
-                sceneDiv.id = `scene-${i}`;
-                sceneDiv.innerHTML = `
-                    <h3>场景 ${i + 1}</h3>
-                    <p id="desc-${i}" style="color: #888;"><i>等待场景描述...</i></p>
-                    <div class="progress-bar-container">
-                        <div class="progress-bar" id="progress-bar-${i}">等待中...</div>
-                    </div>
-                    <div class="image-container" id="image-container-${i}" style="display:none;">
-                        <img src="" alt="场景 ${i + 1}">
-                    </div>
-                    <div class="image-actions" id="actions-${i}" style="display:none;">
-                        <button onclick="regenerateImage(${i})">重新生成</button>
-                    </div>
-                `;
-                resultDiv.appendChild(sceneDiv);
-            }
-        }
-        
-        function handleStreamData(data, progressState) {
-            // progressState 是一个包含 { startTime, scenesDone, totalScenes } 的对象
-    
-            const resultDiv = document.getElementById('result');
-            const overallProgressDiv = document.getElementById('overallProgress');
-            const generateBtn = document.getElementById('generateBtn');
-
-            switch (data.type) {
-                case 'start':
-                    // 从事件中获取真实的场景总数
-                    progressState.totalScenes = data.total_scenes;
-                    // 使用 generateComic 内部定义的 initializePlaceholders 函数
-                    initializePlaceholders(progressState.totalScenes);
-                    overallProgressDiv.innerHTML = `已获取故事大纲，共 ${progressState.totalScenes} 个场景，准备开始生成...`;
-                    break;
-                
-                case 'info':
-                    overallProgressDiv.innerHTML = data.message;
-                    break;
-
-                case 'progress': {
-                    const { index, step, total_steps } = data;
-                    const progressBar = document.getElementById(`progress-bar-${index}`);
-                    if (progressBar) {
-                        const percentage = Math.round((step / total_steps) * 100);
-                        progressBar.style.width = `${percentage}%`;
-                        progressBar.textContent = `${percentage}%`;
-                    }
-                    break;
-                }
-
-                case 'scene': {
-                    progressState.scenesDone++; // 更新已完成的场景计数
-                    const { index, description, image_url } = data;
-                    
-                    const descElement = document.getElementById(`desc-${index}`);
-                    if (descElement) {
-                        descElement.innerHTML = description; // 使用 innerHTML 以支持可能的格式
-                        descElement.style.color = '';
-                        descElement.style.fontStyle = '';
-                    }
-
-                    const progressBarContainer = document.getElementById(`progress-bar-${index}`)?.parentElement;
-                    if(progressBarContainer) progressBarContainer.style.display = 'none';
-
-                    const imageContainer = document.getElementById(`image-container-${index}`);
-                    if(imageContainer){
-                        imageContainer.style.display = 'block';
-                        imageContainer.querySelector('img').src = image_url;
-                    }
-                    
-                    const actionsContainer = document.getElementById(`actions-${index}`);
-                    if(actionsContainer) actionsContainer.style.display = 'block';
-                    
-                    // 恢复 ETA 计算
-                    const elapsedTime = (Date.now() - progressState.startTime) / 1000;
-                    const avgTimePerScene = elapsedTime / progressState.scenesDone;
-                    const remainingScenes = progressState.totalScenes - progressState.scenesDone;
-                    const etaSeconds = avgTimePerScene * remainingScenes;
-                    overallProgressDiv.innerHTML = `已完成 ${progressState.scenesDone} / ${progressState.totalScenes}。预计剩余: ${formatTime(etaSeconds)}`;
-                    break;
-                }
-
-                case 'all_images_generated': {
-                    const createVideoBtn = document.createElement('button');
-                    createVideoBtn.textContent = '开始生成视频';
-                    createVideoBtn.style.marginTop = '20px';
-                    createVideoBtn.onclick = async function() {
-                        createVideoBtn.textContent = '视频生成中...';
-                        createVideoBtn.disabled = true;
-                        try {
-                            const response = await fetch('/create-video', {
-                                method: 'POST',
-                                headers: { 
-                                    'Content-Type': 'application/json',
-                                    'Authorization': `Bearer ${token}` // 如果需要认证
-                                },
-                                body: JSON.stringify({ session_id: data.session_id })
-                            });
-                            const result = await response.json();
-                            if (result.success) {
-                                const videoLink = document.createElement('a');
-                                videoLink.href = result.video_url; // 假设后端直接返回可访问的 URL
-                                videoLink.textContent = '观看生成的视频';
-                                videoLink.target = '_blank';
-                                videoLink.style.display = 'block';
-                                videoLink.style.marginTop = '20px';
-                                videoLink.style.fontSize = '18px';
-                                videoLink.style.fontWeight = 'bold';
-                                createVideoBtn.replaceWith(videoLink);
-                            } else {
-                                alert('视频生成失败: ' + result.message);
-                                createVideoBtn.textContent = '开始生成视频';
-                                createVideoBtn.disabled = false;
-                            }
-                        } catch (error) {
-                            alert('视频生成请求失败: ' + error.message);
-                            createVideoBtn.textContent = '开始生成视频';
-                            createVideoBtn.disabled = false;
-                        }
-                    };
-                    resultDiv.appendChild(createVideoBtn);
-                    break;
-                }
-
-                case 'scene_error': {
-                    progressState.scenesDone++; // 即使失败，也算作一个处理单元
-                    const { index, message } = data;
-                    const sceneDiv = document.getElementById(`scene-${index}`);
-                    if (sceneDiv) {
-                        sceneDiv.innerHTML = `<h3>场景 ${index + 1}</h3><div class="message-box error">${message}</div>`;
-                    }
-                    break;
-                }
-                        
-                case 'complete':
-                    overallProgressDiv.className = 'message-box success';
-                    const message = data.new_credit_balance !== undefined 
-                        ? '所有场景已生成完毕！' 
-                        : '所有场景已生成完毕！';
-                    overallProgressDiv.innerHTML = message;
-                    generateBtn.disabled = false;
-                    setTimeout(() => { overallProgressDiv.style.display = 'none'; }, 5000);
-                    
-                    // 刷新用户积分
-                    getUserInfo();
-                    break;
-                
-                case 'error':
-                    overallProgressDiv.className = 'message-box error';
-                    overallProgressDiv.innerHTML = `发生错误: ${data.message}`;
-                    generateBtn.disabled = false;
-                    
-                    // 即使失败也刷新积分（因为可能已扣除）
-                    getUserInfo();
-                    break;
-            }
-        }
-
-        try {
-            const params = new URLSearchParams({ text, num_scenes: numScenes, steps, guidance, width, height });
-            const response = await fetch(`/novel-to-comic-stream?${params.toString()}`, {
-                headers: { 'Authorization': `Bearer ${token}` }
-            });
-
-            if (!response.ok) {
-                const error = await response.json();
-                throw new Error(error.detail || `服务器错误: ${response.status}`);
-            }
-
-            const reader = response.body.getReader();
-            const decoder = new TextDecoder();
-            let buffer = ''; // 缓冲区，用于拼接不完整的数据块
-
-            while (true) {
-                const { done, value } = await reader.read();
-                if (done) {
-                    // 处理流结束时缓冲区可能剩余的最后一部分数据
-                    if (buffer.startsWith('data: ')) {
-                        const jsonData = buffer.substring(6);
-                        if (jsonData.trim()) {
-                            handleStreamData(JSON.parse(jsonData), progressState);
-                        }
-                    }
-                    break;
-                }
-
-                buffer += decoder.decode(value, { stream: true });
-                
-                // 查找完整的消息边界 `\n\n`
-                let boundary = buffer.indexOf('\n\n');
-                while (boundary !== -1) {
-                    const message = buffer.substring(0, boundary);
-                    buffer = buffer.substring(boundary + 2); // 从缓冲区移除已处理的消息
-
-                    if (message.startsWith('data: ')) {
-                        const jsonData = message.substring(6);
-                        if (jsonData.trim()) {
-                            const data = JSON.parse(jsonData);
-                            handleStreamData(data, progressState);
-                        }
-                    }
-                    boundary = buffer.indexOf('\n\n');
-                }
-            }
-        } catch (error) {
-            const overallProgressDiv = document.getElementById('overallProgress');
-            const generateBtn = document.getElementById('generateBtn');
-            overallProgressDiv.className = 'message-box error';
-            overallProgressDiv.innerHTML = `请求失败: ${error.message}`;
-            generateBtn.disabled = false;
-        }
-        
-        function handleStreamData(data, progressState) {
-            // progressState 是一个包含 { startTime, scenesDone, totalScenes } 的对象
-    
-            const resultDiv = document.getElementById('result');
-            const overallProgressDiv = document.getElementById('overallProgress');
-            const generateBtn = document.getElementById('generateBtn');
-
-            switch (data.type) {
-                case 'start':
-                    // 从事件中获取真实的场景总数
-                    progressState.totalScenes = data.total_scenes;
-                    // 使用 generateComic 内部定义的 initializePlaceholders 函数
-                    initializePlaceholders(progressState.totalScenes);
-                    overallProgressDiv.innerHTML = `已获取故事大纲，共 ${progressState.totalScenes} 个场景，准备开始生成...`;
-                    break;
-                
-                case 'info':
-                    overallProgressDiv.innerHTML = data.message;
-                    break;
-
-                case 'progress': {
-                    const { index, step, total_steps } = data;
-                    const progressBar = document.getElementById(`progress-bar-${index}`);
-                    if (progressBar) {
-                        const percentage = Math.round((step / total_steps) * 100);
-                        progressBar.style.width = `${percentage}%`;
-                        progressBar.textContent = `${percentage}%`;
-                    }
-                    break;
-                }
-
-                case 'scene': {
-                    progressState.scenesDone++; // 更新已完成的场景计数
-                    const { index, description, image_url } = data;
-                    
-                    const descElement = document.getElementById(`desc-${index}`);
-                    if (descElement) {
-                        descElement.innerHTML = description; // 使用 innerHTML 以支持可能的格式
-                        descElement.style.color = '';
-                        descElement.style.fontStyle = '';
-                    }
-
-                    const progressBarContainer = document.getElementById(`progress-bar-${index}`)?.parentElement;
-                    if(progressBarContainer) progressBarContainer.style.display = 'none';
-
-                    const imageContainer = document.getElementById(`image-container-${index}`);
-                    if(imageContainer){
-                        imageContainer.style.display = 'block';
-                        imageContainer.querySelector('img').src = image_url;
-                    }
-                    
-                    const actionsContainer = document.getElementById(`actions-${index}`);
-                    if(actionsContainer) actionsContainer.style.display = 'block';
-                    
-                    // 恢复 ETA 计算
-                    const elapsedTime = (Date.now() - progressState.startTime) / 1000;
-                    const avgTimePerScene = elapsedTime / progressState.scenesDone;
-                    const remainingScenes = progressState.totalScenes - progressState.scenesDone;
-                    const etaSeconds = avgTimePerScene * remainingScenes;
-                    overallProgressDiv.innerHTML = `已完成 ${progressState.scenesDone} / ${progressState.totalScenes}。预计剩余: ${formatTime(etaSeconds)}`;
-                    break;
-                }
-
-                case 'all_images_generated': {
-                    const createVideoBtn = document.createElement('button');
-                    createVideoBtn.textContent = '开始生成视频';
-                    createVideoBtn.style.marginTop = '20px';
-                    createVideoBtn.onclick = async function() {
-                        createVideoBtn.textContent = '视频生成中...';
-                        createVideoBtn.disabled = true;
-                        try {
-                            const response = await fetch('/create-video', {
-                                method: 'POST',
-                                headers: { 
-                                    'Content-Type': 'application/json',
-                                    'Authorization': `Bearer ${token}` // 如果需要认证
-                                },
-                                body: JSON.stringify({ session_id: data.session_id })
-                            });
-                            const result = await response.json();
-                            if (result.success) {
-                                const videoLink = document.createElement('a');
-                                videoLink.href = result.video_url; // 假设后端直接返回可访问的 URL
-                                videoLink.textContent = '观看生成的视频';
-                                videoLink.target = '_blank';
-                                videoLink.style.display = 'block';
-                                videoLink.style.marginTop = '20px';
-                                videoLink.style.fontSize = '18px';
-                                videoLink.style.fontWeight = 'bold';
-                                createVideoBtn.replaceWith(videoLink);
-                            } else {
-                                alert('视频生成失败: ' + result.message);
-                                createVideoBtn.textContent = '开始生成视频';
-                                createVideoBtn.disabled = false;
-                            }
-                        } catch (error) {
-                            alert('视频生成请求失败: ' + error.message);
-                            createVideoBtn.textContent = '开始生成视频';
-                            createVideoBtn.disabled = false;
-                        }
-                    };
-                    resultDiv.appendChild(createVideoBtn);
-                    break;
-                }
-
-                case 'scene_error': {
-                    progressState.scenesDone++; // 即使失败，也算作一个处理单元
-                    const { index, message } = data;
-                    const sceneDiv = document.getElementById(`scene-${index}`);
-                    if (sceneDiv) {
-                        sceneDiv.innerHTML = `<h3>场景 ${index + 1}</h3><div class="message-box error">${message}</div>`;
-                    }
-                    break;
-                }
-                        
-                case 'complete':
-                    overallProgressDiv.className = 'message-box success';
-                    const message = data.new_credit_balance !== undefined 
-                        ? '所有场景已生成完毕！' 
-                        : '所有场景已生成完毕！';
-                    overallProgressDiv.innerHTML = message;
-                    generateBtn.disabled = false;
-                    setTimeout(() => { overallProgressDiv.style.display = 'none'; }, 5000);
-                    
-                    // 刷新用户积分
-                    getUserInfo();
-                    break;
-                
-                case 'error':
-                    overallProgressDiv.className = 'message-box error';
-                    overallProgressDiv.innerHTML = `发生错误: ${data.message}`;
-                    generateBtn.disabled = false;
-                    
-                    // 即使失败也刷新积分（因为可能已扣除）
-                    getUserInfo();
-                    break;
-            }
-        }
-    }
-    
-    // regenerateImage 函数暂时保持不变，因为后端未实现
-    async function regenerateImage(sceneIndex) {
-        alert(`重新生成场景 ${sceneIndex + 1} 的功能正在开发中！`);
-=======
-
-        if (!isModelLoaded) {
-            alert('请先选择并成功加载一个模型！');
-            return;
-        }
-        if (!text.trim()) {
-            alert('请输入小说文本！');
-            return;
-        }
-
-        // 将参数存储到sessionStorage，然后跳转到pic.html
+
+        if (currentUser.credits < requiredCredits) {
+            alert(`积分不足！\n\n本次生成需要: ${requiredCredits} 积分\n您当前拥有: ${currentUser.credits} 积分\n\n请减少场景数量或等待明天积分重置。`);
+            return;
+        }
+
         const params = {
             text: text,
             num_scenes: numScenes,
@@ -882,8 +478,11 @@
 
         sessionStorage.setItem('comicParams', JSON.stringify(params));
         window.location.href = '/pic';
->>>>>>> 88f9055f
-    }
+
+        // 2. 所有检查通过，调用核心生成函数
+        generateComic();
+    }
+
 </script>
 </body>
 </html>