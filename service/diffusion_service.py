# service/diffusion_service.py
import os
import logging
import torch
from diffusers import (
    StableDiffusionPipeline,
    DPMSolverMultistepScheduler,
    StableDiffusionXLPipeline,
    KolorsPipeline,
)
from diffusers.loaders import LoraLoaderMixin
from PIL import Image
import base64
import io
import yaml
from dotenv import load_dotenv
import ffmpeg
import shutil
from typing import List, Callable, Optional
import threading
import copy

load_dotenv()

logger = logging.getLogger(__name__)


class LocalDiffusionService:
    _lora_lock = threading.Lock()

    def __init__(self, model_name: str = None):
        self.model_name = model_name
        self.device = "cuda" if torch.cuda.is_available() else "cpu"
        self.pipeline = None
        self.lora_weights_loaded = False
        self.lora_weights_path = None
        self.lora_scale = 1.0
        self.model_config = None
        self.current_lora_name = None

        # 保存原始权重的字典，支持多个组件
        self._original_state_dicts = {}

        if model_name:
            self.model_config = self._load_model_config()

    def set_model(self, model_name: str):
        """设置要使用的模型（不立即加载）"""
        try:
            if self.model_name != model_name:
                logger.info(f"切换模型从 {self.model_name} 到 {model_name}")
                self._unload_current_model()
                self.lora_weights_loaded = False
                self.lora_weights_path = None
                self.lora_scale = 1.0
                self.current_lora_name = None
                self._original_state_dicts = {}

            self.model_name = model_name
            self.model_config = self._load_model_config()
            logger.info(f"模型已设置为: {model_name}")
        except Exception as e:
            logger.error(f"设置模型失败: {str(e)}")
            raise

    def _unload_current_model(self):
        """卸载当前模型，释放内存"""
        if self.pipeline is not None:
            logger.info("正在卸载当前模型...")
            del self.pipeline
            self.pipeline = None

            if torch.cuda.is_available():
                torch.cuda.empty_cache()
                torch.cuda.synchronize()

            logger.info("当前模型已卸载")

    def is_model_loaded(self):
        """检查模型是否已加载"""
        return self.pipeline is not None

    def preload_model(self):
        """预加载模型"""
        if self.model_name is None:
            raise ValueError("未设置模型名称，请先调用 set_model() 方法")

        if self.pipeline is not None:
            current_model_path = getattr(self.pipeline, '_model_path', None)
            new_model_path = self.model_config['path']

            if current_model_path != new_model_path:
                logger.info("检测到模型变更，卸载当前模型")
                self._unload_current_model()
            else:
                logger.info("模型已经加载，无需重复加载")
                return

        logger.info(f"开始预加载模型: {self.model_name}")
        self._load_model()
        logger.info(f"模型预加载完成: {self.model_name}")

    def _ensure_model_loaded(self):
        """确保模型已加载"""
        if self.pipeline is None:
            if self.model_name is None:
                raise ValueError("未设置模型名称，请先调用 set_model() 方法")
            self._load_model()

    def _load_model_config(self):
        """从YAML文件加载模型配置"""
        try:
            config_path = "config/model.yaml"
            logger.info(f"尝试读取配置文件: {config_path}")

            if not os.path.exists(config_path):
                raise FileNotFoundError(f"模型配置文件不存在: {config_path}")

            with open(config_path, 'r', encoding='utf-8') as f:
                config = yaml.safe_load(f)

            logger.info(f"成功读取配置文件，包含模型: {list(config.keys()) if config else '无'}")

            if not config:
                raise ValueError("配置文件为空")

            if self.model_name not in config:
                available_models = list(config.keys())
                raise ValueError(f"模型 '{self.model_name}' 不存在。可用模型: {available_models}")

            model_config = config[self.model_name]
            logger.info(f"加载模型配置: {self.model_name}")
            logger.info(f"模型路径: {model_config['path']}")
            logger.info(f"完整配置: {model_config}")

            return model_config

        except Exception as e:
            logger.error(f"加载模型配置失败: {str(e)}")
            import traceback
            logger.error(traceback.format_exc())
            raise

    def _load_model(self):
        """加载diffusion模型"""
        try:
            logger.info(f"正在加载模型: {self.model_name}")
            logger.info(f"使用设备: {self.device}")

            model_path = self.model_config['path']
            single_files = self.model_config.get('single_files', False)
            use_safetensors = self.model_config.get('use_safetensors', True)
            model_type = self.model_config.get('type', 'sd')

            logger.info(f"模型路径: {model_path}")
            logger.info(f"模型类型: {model_type}")
            logger.info(f"单文件模式: {single_files}")
            logger.info(f"使用safetensors: {use_safetensors}")

            if model_type.lower() == 'sdxl':
                if single_files:
                    logger.info(f"加载SDXL单文件模型: {model_path}")
                    self.pipeline = StableDiffusionXLPipeline.from_single_file(
                        model_path,
                        torch_dtype=torch.float16 if self.device == "cuda" else torch.float32,
                        safety_checker=None,
                        requires_safety_checker=False,
                        use_safetensors=use_safetensors,
                        local_files_only=False,
                    )
                else:
                    logger.info(f"加载SDXL目录模型: {model_path}")
                    self.pipeline = StableDiffusionXLPipeline.from_pretrained(
                        model_path,
                        torch_dtype=torch.float16 if self.device == "cuda" else torch.float32,
                        safety_checker=None,
                        requires_safety_checker=False,
                        use_safetensors=use_safetensors,
                        local_files_only=False,
                    )
            elif model_type.lower() == 'sd':
                if single_files:
                    logger.info(f"加载SD单文件模型: {model_path}")
                    self.pipeline = StableDiffusionPipeline.from_single_file(
                        model_path,
                        torch_dtype=torch.float16 if self.device == "cuda" else torch.float32,
                        safety_checker=None,
                        requires_safety_checker=False,
                        use_safetensors=use_safetensors,
                        local_files_only=False,
                    )
                else:
                    logger.info(f"加载SD目录模型: {model_path}")
                    self.pipeline = StableDiffusionPipeline.from_pretrained(
                        model_path,
                        torch_dtype=torch.float16 if self.device == "cuda" else torch.float32,
                        safety_checker=None,
                        requires_safety_checker=False,
                        use_safetensors=use_safetensors,
                        local_files_only=False,
                    )
            elif model_type.lower() == 'kolors':
                self.pipeline = KolorsPipeline.from_pretrained(
                    model_path,
                    torch_dtype=torch.float16,
                )
            else:
                raise ValueError(f"未知模型类型: {model_type}")

            self.pipeline.scheduler = DPMSolverMultistepScheduler.from_config(
                self.pipeline.scheduler.config
            )

            self.pipeline = self.pipeline.to(self.device)

            if self.device == "cuda":
                self.pipeline.enable_attention_slicing()
                self.pipeline.enable_vae_slicing()

            setattr(self.pipeline, '_model_path', model_path)

            logger.info("模型加载完成")

        except Exception as e:
            logger.error(f"模型加载失败: {str(e)}")
            import traceback
            logger.error(traceback.format_exc())
            raise

    def _get_available_models_from_config(self):
        """从配置文件中获取非LoRA的可用模型列表"""
        try:
            config_path = "config/model.yaml"
            logger.info(f"尝试读取配置文件获取可用模型: {config_path}")

            if not os.path.exists(config_path):
                logger.error(f"配置文件不存在: {config_path}")
                return []

            with open(config_path, 'r', encoding='utf-8') as f:
                config = yaml.safe_load(f)

            if not config:
                logger.warning("配置文件为空")
                return []

            # 过滤掉type为lora的模型
            models = [name for name, conf in config.items() if conf.get('type', '').lower() != 'lora']
            logger.info(f"从配置文件中读取到 {len(models)} 个非LoRA模型: {models}")
            return models

        except Exception as e:
            logger.error(f"读取配置文件失败: {str(e)}")
            import traceback
            logger.error(traceback.format_exc())
            return []

    def get_available_models(self):
        """获取可用的模型列表（公共方法）"""
        return self._get_available_models_from_config()

    def _get_available_loras_from_config(self):
        try:
            config_path = "config/model.yaml"
            if not os.path.exists(config_path):
                logger.error(f"配置文件不存在: {config_path}")
                return []

            with open(config_path, 'r', encoding='utf-8') as f:
                config = yaml.safe_load(f)

            if not config:
                logger.warning("配置文件为空")
                return []

            loras = []
            for name, conf in config.items():
                if conf.get('type', '').lower() == 'lora':
                    loras.append({
                        'name': name,
                        'path': conf['path'],
                        'description': conf.get('description', ''),
                        'prompt': conf.get('prompt', '')
                    })
            logger.info(f"加载到 {len(loras)} 个LoRA风格")
            return loras
        except Exception as e:
            logger.error(f"读取LoRA配置失败: {str(e)}")
            import traceback
            logger.error(traceback.format_exc())
            return []

    def get_available_loras(self):
        """公共接口获取LoRA风格"""
        return self._get_available_loras_from_config()

    def _save_original_weights(self):
        """保存原始权重到内存"""
        if hasattr(self.pipeline, 'unet') and self.pipeline.unet is not None:
            self._original_state_dicts['unet'] = copy.deepcopy(self.pipeline.unet.state_dict())
            logger.info("已保存UNet原始权重")
        
        if hasattr(self.pipeline, 'text_encoder') and self.pipeline.text_encoder is not None:
            self._original_state_dicts['text_encoder'] = copy.deepcopy(self.pipeline.text_encoder.state_dict())
            logger.info("已保存TextEncoder原始权重")

    def load_lora_weights(self, lora_name: str, scale: float = 1.0):
        """改进的LoRA权重加载方法"""
        with self._lora_lock:
            if self.pipeline is None:
                raise RuntimeError("请先加载主模型，再加载LoRA权重")

            loras = self.get_available_loras()
            lora_conf = next((l for l in loras if l['name'] == lora_name), None)
            if not lora_conf:
                raise FileNotFoundError(f"LoRA风格 {lora_name} 未在配置中找到")

            lora_path = lora_conf['path']
            if not os.path.exists(lora_path):
                raise FileNotFoundError(f"LoRA权重文件不存在: {lora_path}")

            # 检查是否已经加载了相同的LoRA
            if (self.lora_weights_loaded and 
                self.lora_weights_path == lora_path and 
                abs(self.lora_scale - scale) < 1e-4):
                logger.info(f"LoRA权重 {lora_name} 已加载且scale相同，无需重复加载")
                return

            try:
                logger.info(f"加载LoRA权重: {lora_name}，路径: {lora_path}，scale: {scale}")

                # 如果已经加载了其他LoRA，先卸载
                if self.lora_weights_loaded:
                    self.unload_lora_weights()

                # 首次加载LoRA时保存原始权重
                if not self._original_state_dicts:
                    self._save_original_weights()

                # 使用正确的API加载LoRA权重
                try:
                    # 方法1：使用load_lora_weights（推荐）
                    self.pipeline.load_lora_weights(lora_path)
                    logger.info("使用 load_lora_weights 方法加载成功")
                except Exception as e1:
                    logger.warning(f"load_lora_weights 方法失败: {e1}")
                    try:
                        # 方法2：直接加载到unet
                        from diffusers.utils import convert_state_dict_to_diffusers
                        
                        # 加载LoRA权重文件
                        if lora_path.endswith('.safetensors'):
                            from safetensors.torch import load_file
                            lora_state_dict = load_file(lora_path)
                        else:
                            lora_state_dict = torch.load(lora_path, map_location=self.device)
                        
                        # 转换为diffusers格式
                        converted_state_dict = convert_state_dict_to_diffusers(lora_state_dict)
                        
                        # 加载到pipeline
                        self.pipeline.load_lora_weights(converted_state_dict)
                        logger.info("使用转换方法加载成功")
                    except Exception as e2:
                        logger.warning(f"转换方法也失败: {e2}")
                        try:
                            # 方法3：直接使用unet的load_attn_procs方法
                            self.pipeline.unet.load_attn_procs(lora_path)
                            logger.info("使用 load_attn_procs 方法加载成功")
                        except Exception as e3:
                            logger.error(f"所有LoRA加载方法都失败: {e3}")
                            raise e3

                # 设置LoRA scale
                if hasattr(self.pipeline, 'set_lora_scale'):
                    self.pipeline.set_lora_scale(scale)
                else:
                    # 手动设置scale
                    self._manual_set_lora_scale(scale)

                self.lora_weights_loaded = True
                self.lora_weights_path = lora_path
                self.lora_scale = scale
                self.current_lora_name = lora_name

                logger.info(f"LoRA权重 {lora_name} 加载成功，scale: {scale}")

            except Exception as e:
                logger.error(f"加载LoRA失败: {str(e)}")
                import traceback
                logger.error(traceback.format_exc())
                raise

    def _manual_set_lora_scale(self, scale: float):
        """手动设置LoRA scale的方法"""
        try:
            # 如果pipeline有cross_attention_kwargs参数，可以通过这种方式设置
            if hasattr(self.pipeline, 'unet'):
                # 遍历unet的所有attention processor
                for name, processor in self.pipeline.unet.attn_processors.items():
                    if hasattr(processor, 'scale'):
                        processor.scale = scale
                    elif hasattr(processor, 'lora_scale'):
                        processor.lora_scale = scale
                logger.info(f"手动设置LoRA scale为: {scale}")
        except Exception as e:
            logger.warning(f"手动设置LoRA scale失败: {e}")

    def unload_lora_weights(self):
        """卸载LoRA权重，恢复主模型权重"""
        with self._lora_lock:
            if self.lora_weights_loaded:
                logger.info("卸载LoRA权重，恢复主模型权重")
                
                try:
                    # 方法1：使用unload_lora_weights
                    if hasattr(self.pipeline, 'unload_lora_weights'):
                        self.pipeline.unload_lora_weights()
                        logger.info("使用 unload_lora_weights 方法卸载成功")
                    else:
                        # 方法2：恢复原始权重
                        self._restore_original_weights()
                        logger.info("使用权重恢复方法卸载成功")
                    
                    self.lora_weights_loaded = False
                    self.lora_weights_path = None
                    self.lora_scale = 1.0
                    self.current_lora_name = None
                    
                    logger.info("LoRA权重已卸载")
                except Exception as e:
                    logger.error(f"卸载LoRA权重失败: {e}")
                    # 强制恢复原始权重
                    self._restore_original_weights()
                    self.lora_weights_loaded = False
                    self.lora_weights_path = None
                    self.lora_scale = 1.0
                    self.current_lora_name = None
            else:
                logger.info("未加载任何LoRA权重，无需卸载")

    def _restore_original_weights(self):
        """恢复原始权重"""
        try:
            if 'unet' in self._original_state_dicts:
                self.pipeline.unet.load_state_dict(self._original_state_dicts['unet'], strict=False)
                self.pipeline.unet.to(self.device)
                logger.info("已恢复UNet原始权重")
            
            if 'text_encoder' in self._original_state_dicts:
                self.pipeline.text_encoder.load_state_dict(self._original_state_dicts['text_encoder'], strict=False)
                self.pipeline.text_encoder.to(self.device)
                logger.info("已恢复TextEncoder原始权重")
        except Exception as e:
            logger.error(f"恢复原始权重失败: {e}")

    def set_lora_scale(self, scale: float):
        """动态设置LoRA权重scale"""
        with self._lora_lock:
            if not self.lora_weights_loaded:
                raise RuntimeError("未加载任何LoRA权重，无法设置scale")

            logger.info(f"设置LoRA权重scale: {scale}")
            try:
                if hasattr(self.pipeline, 'set_lora_scale'):
                    self.pipeline.set_lora_scale(scale)
                else:
                    self._manual_set_lora_scale(scale)
                
                self.lora_scale = scale
                logger.info(f"LoRA scale设置为: {scale}")
            except Exception as e:
                logger.error(f"设置LoRA权重scale失败: {str(e)}")
                raise

    def generate_image(
        self,
        prompt: str,
        negative_prompt: str = None,
        steps: int = 30,
        guidance_scale: float = 7.5,
        width: int = 512,
        height: int = 512,
        callback: Optional[Callable] = None,
    ) -> str:
        """生成图片并返回base64编码的图片数据"""
        try:
            logger.info(f"开始生成图片，提示词: {prompt}")
            logger.info(f"参数: steps={steps}, guidance={guidance_scale}, size={width}x{height}")
            
            # 记录LoRA状态
            if self.lora_weights_loaded:
                logger.info(f"当前已加载LoRA: {self.current_lora_name}, scale: {self.lora_scale}")

            self._ensure_model_loaded()

            if negative_prompt is None:
                negative_prompt = (
                    "low quality, bad quality, sketches, blurry, blur, out of focus, grainy, text, watermark, logo, banner, "
                    "extra digits, mutated hands, poorly drawn hands, poorly drawn face, mutation, deformed, ugly, disgusting, "
                    "amputation, extra limbs, extra arms, extra legs, disfigured, gross proportions, malformed limbs, missing arms, "
                    "missing legs, floating limbs, disconnected limbs, long neck, long body, mutated hands and fingers, out of frame, "
                    "double, two heads, blurred, ugly, disfigured, too many limbs, deformed, repetitive, black and white, grainy, "
                    "extra limbs, bad anatomy, high pass filter, airbrush, portrait, zoomed, soft light, smooth skin, closeup, "
                    "deformed, extra limbs, extra faces, mutated hands, bad anatomy, bad proportions, blind, bad eyes, ugly eyes, "
                    "dead eyes, blur, vignette, out of shot, out of focus, gaussian, closeup, monochrome, grainy, noisy, text, writing, "
                    "watermark, logo, overexposed, underexposed, over-saturated, under-saturated"
                )

            with torch.no_grad():
                # 准备生成参数
                generate_kwargs = {
                    "prompt": prompt,
                    "negative_prompt": negative_prompt,
                    "num_inference_steps": steps,
                    "guidance_scale": guidance_scale,
                    "width": width,
                    "height": height,
                }
                
                # 添加callback参数（如果支持）
                if callback is not None:
                    generate_kwargs.update({
                        "callback": callback,
                        "callback_steps": 1,
                    })

                image = self.pipeline(**generate_kwargs).images[0]

            buffered = io.BytesIO()
            image.save(buffered, format="PNG")
            img_str = base64.b64encode(buffered.getvalue()).decode()
            image_url = f"data:image/png;base64,{img_str}"

            logger.info("图片生成完成")
            return image_url

        except Exception as e:
            logger.error(f"生成图片时发生错误: {str(e)}")
            import traceback
            logger.error(traceback.format_exc())
            raise

    def generate_image_with_style(
        self,
        prompt: str,
        style: str = "comic",
        steps: int = 30,
        guidance_scale: float = 7.5,
        width: int = 512,
        height: int = 512,
        callback: Optional[Callable] = None,
    ) -> str:
        USE_LONG_NEGATIVE_PROMPT = False

        long_negative_prompt = (
            "text, letters, words, numbers, digits, writing, signature, watermark, logo, username, artist name, copyright, url, stamp, error, inscription, "
            "low quality, worst quality, bad quality, jpeg artifacts, blurry, noisy, grainy, ugly, disgusting, deformed, mutated, extra limbs, extra fingers, fewer fingers, bad anatomy, malformed limbs, mutated hands, poorly drawn hands, poorly drawn face, missing arms, missing legs, long neck, long body, disfigured, gross proportions, "
            "out of frame, body out of frame, cropped, cut off, duplicate, two heads, black and white, monochrome, sketches, boring, dull"
        )

        short_negative_prompt = (
            "text, letters, writing, signature, watermark, logo, "
            "low quality, worst quality, bad quality, blurry, ugly, deformed, mutated hands, poorly drawn face"
            "blurry face, blurred face, poorly drawn face, bad face, distorted face, extra eyes, missing eyes, asymmetrical eyes, cross-eyed, lazy eye, extra mouth, missing mouth, deformed mouth, extra nose, missing nose, deformed nose"
        )

        negative_prompt_to_use = long_negative_prompt if USE_LONG_NEGATIVE_PROMPT else short_negative_prompt
        logger.info(f"Using {'Long' if USE_LONG_NEGATIVE_PROMPT else 'Short'} Negative Prompt.")

        try:
            style_prompts = {
                "comic": "NONE",
                "realistic": "photorealistic, highly detailed, professional photography, sharp focus",
                "artistic": "artistic style, painterly, oil painting, masterpiece, beautiful composition",
                "cartoon": "cartoon style, cute, colorful, simple lines, friendly",
                "sketch": "sketch style, pencil drawing, black and white, artistic sketch",
                "pixel": "pixel art style, 8-bit, retro gaming, pixelated, chibi",
                "pixel_comic": "pixel art style, comic panel, comic book layout, 8-bit, 16-bit, low resolution, blocky, pixelated, clear lines, dynamic composition, retro gaming aesthetic",
            }

            style_prompt = style_prompts.get(style, style_prompts["pixel_comic"])
            full_prompt = f"{style_prompt}, {prompt}, high quality, detailed"

            return self.generate_image(
                prompt=full_prompt,
                negative_prompt=negative_prompt_to_use,
                steps=steps,
                guidance_scale=guidance_scale,
                width=width,
                height=height,
                callback=callback,
            )
        except Exception as e:
            logger.error(f"生成风格化图片时发生错误: {str(e)}")
            raise

    def create_video_from_images(self, image_paths: List[str], output_path: str, fps: float = 0.5):
        """将图片拼接成视频"""
        try:
            if not image_paths:
                raise ValueError("图片列表不能为空")

            output_dir = os.path.dirname(output_path)
            if not os.path.exists(output_dir):
                os.makedirs(output_dir)

            (
                ffmpeg.input('pipe:', r=str(fps), f='image2pipe')
                .output(output_path, vcodec='libx264', pix_fmt='yuv420p', y='-y')
                .run(input=b''.join(open(p, 'rb').read() for p in image_paths))
            )

            logger.info(f"视频创建成功: {output_path}")
            return output_path

        except Exception as e:
            logger.error(f"创建视频失败: {str(e)}")
            import traceback
<<<<<<< HEAD
            logger.error(traceback.format_exc())
            raise
=======
            logger.error(f"详细错误信息: {traceback.format_exc()}")
            raise


def generate_img2img(self, prompt: str, image: Image.Image, strength: float = 0.8,
                     guidance_scale: float = 7.5, num_inference_steps: int = 20,
                     negative_prompt: str = "", width: int = 512, height: int = 512):
    """使用当前加载的模型进行图生图生成"""
    self._ensure_model_loaded()

    # 调整输入图片大小
    image = image.resize((width, height))

    # 检查是否为SDXL模型
    if hasattr(self.pipeline, 'unet') and hasattr(self.pipeline.unet.config, 'in_channels'):
        in_channels = self.pipeline.unet.config.in_channels
        is_sdxl = in_channels == 4 and hasattr(self.pipeline, 'text_encoder_2')
    else:
        is_sdxl = False

    if is_sdxl:
        # SDXL图生图
        from diffusers import StableDiffusionXLImg2ImgPipeline
        # 这里需要根据实际情况调整
        result = self.pipeline(
            prompt=prompt,
            negative_prompt=negative_prompt,
            image=image,
            strength=strength,
            guidance_scale=guidance_scale,
            num_inference_steps=num_inference_steps
        )
    else:
        # 标准SD图生图
        from diffusers import StableDiffusionImg2ImgPipeline
        result = self.pipeline(
            prompt=prompt,
            negative_prompt=negative_prompt,
            image=image,
            strength=strength,
            guidance_scale=guidance_scale,
            num_inference_steps=num_inference_steps
        )

    return result.images[0]
>>>>>>> 87c4dfdd
<|MERGE_RESOLUTION|>--- conflicted
+++ resolved
@@ -617,10 +617,7 @@
         except Exception as e:
             logger.error(f"创建视频失败: {str(e)}")
             import traceback
-<<<<<<< HEAD
-            logger.error(traceback.format_exc())
-            raise
-=======
+
             logger.error(f"详细错误信息: {traceback.format_exc()}")
             raise
 
@@ -666,4 +663,3 @@
         )
 
     return result.images[0]
->>>>>>> 87c4dfdd
