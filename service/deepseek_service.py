import os
import httpx
from dotenv import load_dotenv

import json

load_dotenv()


class DeepSeekService:
    def __init__(self):
        self.api_key = os.getenv('SILICONFLOW_API_KEY')
        if not self.api_key:
            raise ValueError("未设置 SILICONFLOW_API_KEY 环境变量")

<<<<<<< HEAD
        self.api_url = "https://api.siliconflow.cn/v1/chat/completions"
=======
        self.api_url = "https://api.deepseek.com/v1/chat/completions"

>>>>>>> 97bf2a15
        # 创建一个可复用的异步客户端实例
        self.client = httpx.AsyncClient(timeout=60.0)

    async def translate_to_english(self, text: str) -> str:
        """将中文文本翻译成英文"""
        prompt = f"""请将以下中文文本翻译成英文，保持描述的准确性和艺术性。
        要求：
        1. 只返回翻译后的英文文本，不要包含任何注释或解释
        2. 保持描述的简洁性和准确性
        3. 确保翻译后的文本适合作为图片生成的提示词

        中文文本：   
        {text}
        """

        headers = {
            "Authorization": f"Bearer {self.api_key}",
            "Content-Type": "application/json"
        }

        data = {
            "model": "Qwen/QwQ-32B",
            "messages": [
                {
                    "role": "system",
                    "content": "你是一个专业的翻译，擅长将中文场景描述翻译成地道的英文。请只返回翻译后的英文文本，不要包含任何注释、解释或额外的格式。"
                },
                {
                    "role": "user",
                    "content": prompt
                }
            ],
            "temperature": 0.3,
            "max_tokens": 1000,
            "stream": False
        }

        try:
            response = await self.client.post(self.api_url, headers=headers, json=data)
            response.raise_for_status()

            result = response.json()
            if 'choices' not in result or not result['choices']:
                raise Exception("API返回的数据格式不正确")

            translated_text = result['choices'][0]['message']['content'].strip()
            # 移除可能存在的注释和额外格式
            translated_text = translated_text.split('\n')[0].strip()
            return translated_text

        except httpx.RequestError as e:
<<<<<<< HEAD
            raise Exception(f"调用SiliconFlow API翻译失败: {str(e)}")
=======
            raise Exception(f"调用DeepSeek API翻译失败: {str(e)}")

>>>>>>> 97bf2a15
        except (KeyError, IndexError) as e:
            raise Exception(f"解析API响应失败: {str(e)}")

    async def convert_to_image_prompt(self, english_text: str) -> str:
        """将英文文本转换为适合模型生成图片的语句段"""
        prompt = f"""请将以下英文文本转换为适合AI图像生成模型的提示词格式。
        要求：
        1. 按照以下格式组织提示词，每个元素之间用逗号分隔：
           - 主体描绘：描述人物的特征（如可爱、华丽、神秘等）
           - 核心主体：描述主要人物或物体
           - 主体动作：描述人物正在进行的动作
           - 场景描述：描述场景的布局和细节
           - 风格：描述艺术风格（如像素画风、极简主义、漫画风格等）
           - 光效：描述光线效果（如聚光、逆光、霓虹灯等）
           - 色彩：描述整体色调（如暖色调、粉彩色等）
           - 视角：描述拍摄角度（如近景特写、史诗广角等）
           - 质量：描述图片质量（如极为细致、UHD超高清等）

        2. 确保描述简洁明了，适合用图片表达
        3. 不要使用方括号、编号或其他特殊符号
        4. 保持英文输出
        5.将人名替换成a man,或者a woman
        6. 只返回转换后的提示词，不要包含任何解释

        示例格式：
        mysterious, elderly man in black, standing motionless, dark hospital corridor, horror comic style, backlit, high contrast, wide angle shot, ultra detailed

        英文文本：
        {english_text}
        """

        headers = {
            "Authorization": f"Bearer {self.api_key}",
            "Content-Type": "application/json"
        }

        data = {
            "model": "Qwen/QwQ-32B",
            "messages": [
                {
                    "role": "system",
                    "content": """你是一个专业的AI图像生成提示词专家，擅长将描述性文本转换为适合图像生成模型的结构化提示词。
                    你需要按照以下格式生成描述，每个元素之间用逗号分隔：
                    1. 主体描绘：描述人物的特征
                    2. 核心主体：描述主要人物或物体
                    3. 主体动作：描述人物正在进行的动作
                    4. 场景描述：描述场景的布局和细节
                    5. 风格：描述艺术风格
                    6. 光效：描述光线效果
                    7. 色彩：描述整体色调
                    8. 视角：描述拍摄角度
                    9. 质量：描述图片质量

                    请确保：
                    - 使用英文描述
                    - 不要使用方括号、编号或其他特殊符号
                    - 每个元素之间用逗号分隔
                    - 描述简洁明了，适合用图片表达
                    -将人名替换成a man,或者a woman
                    - 只返回转换后的提示词，不要包含任何解释"""
                },
                {
                    "role": "user",
                    "content": prompt
                }
            ],
            "temperature": 0.3,
            "max_tokens": 1000,
            "stream": False
        }

        try:
            response = await self.client.post(self.api_url, headers=headers, json=data)
            response.raise_for_status()

            result = response.json()
            if 'choices' not in result or not result['choices']:
                raise Exception("API返回的数据格式不正确")

            image_prompt = result['choices'][0]['message']['content'].strip()
            # 移除可能存在的注释和额外格式
            image_prompt = image_prompt.split('\n')[0].strip()
            return image_prompt

        except httpx.RequestError as e:
            error_detail = ""
            try:
                error_detail = response.json()
            except:
                error_detail = response.text
            raise Exception(f"调用SiliconFlow API失败: {str(e)}\n错误详情: {error_detail}")
        except (KeyError, IndexError) as e:
            raise Exception(f"解析API响应失败: {str(e)}")


    async def split_into_scenes(self, novel_text, num_scenes=10):

        """将小说文本分割成场景描述"""
        prompt = f"""作为一个为小说配图的工作者，请将以下小说文本分割成{num_scenes}个场景，每个场景用一段简短的描述概括，适合用于生成漫画分镜。

        要求：
        1. 每个场景描述要包含以下要素，用逗号分隔：
           - 主体描绘：描述人物的特征，如可爱、华丽、神秘等
           - 核心主体：描述主要人物或物体
           - 主体动作：描述人物正在进行的动作
           - 场景描述：描述场景的布局和细节
           - 风格：描述艺术风格，如像素画风、极简主义等
           - 光效：描述光线效果，如聚光、逆光、霓虹灯等
           - 色彩：描述整体色调，如暖色调、粉彩色等
           - 视角：描述拍摄角度，如近景特写、史诗广角等
           - 质量：描述图片质量，如极为细致、UHD超高清等

        2. 描述要简洁明了，适合用图片表达
        3. 每个场景用换行分隔
        4. 不要使用方括号、编号或其他特殊符号
        5. 使用英文描述，每个元素之间用逗号分隔

        示例格式：
        mysterious, elderly man in black, standing motionless, dark hospital corridor, horror comic style, backlit, high contrast, wide angle shot, ultra detailed

        小说文本：
        {novel_text}
        """

        headers = {
            "Authorization": f"Bearer {self.api_key}",
            "Content-Type": "application/json"
        }

        data = {
            "model": "Qwen/QwQ-32B",
            "messages": [
                {
                    "role": "system",
                    "content": """你是一个专业的漫画分镜师，擅长将小说文本转换为适合生成漫画的场景描述。
                    你需要按照以下格式生成描述，每个元素之间用逗号分隔：
                    1. 主体描绘：描述人物的特征
                    2. 核心主体：描述主要人物或物体
                    3. 主体动作：描述人物正在进行的动作
                    4. 场景描述：描述场景的布局和细节
                    5. 风格：描述艺术风格
                    6. 光效：描述光线效果
                    7. 色彩：描述整体色调
                    8. 视角：描述拍摄角度
                    9. 质量：描述图片质量

                    请确保：
                    - 使用英文描述
                    - 不要使用方括号、编号或其他特殊符号
                    - 每个元素之间用逗号分隔
                    - 描述简洁明了，适合用图片表达"""
                },
                {
                    "role": "user",
                    "content": prompt
                }
            ],
            "temperature": 0.7,
            "max_tokens": 2000,
            "stream": False
        }

        try:
            response = await self.client.post(self.api_url, headers=headers, json=data)
            response.raise_for_status()

            result = response.json()
            if 'choices' not in result or not result['choices']:
                raise Exception("API返回的数据格式不正确")

            scenes = result['choices'][0]['message']['content'].split('\n')
            return [scene.strip() for scene in scenes if scene.strip()]

        except httpx.RequestError as e:

            error_detail = ""
            try:
                error_detail = response.json()
            except:
                error_detail = response.text
            raise Exception(f"调用SiliconFlow API失败: {str(e)}\n错误详情: {error_detail}")
        except (KeyError, IndexError) as e:
            raise Exception(f"解析API响应失败: {str(e)}")

    async def split_into_scenes_cn(self, novel_text, num_scenes=10):
        """
        将小说文本分割成num_scenes个场景，每个场景用一段50-100字的中文完整句子描述。
        """
        prompt = f"""请将以下小说文本分割成{num_scenes}个场景，每个场景用一段50到100字的中文完整句子描述，适合用来讲述故事情节。每个场景用换行分隔。
小说文本：
{novel_text}
"""
        headers = {
            "Authorization": f"Bearer {self.api_key}",
            "Content-Type": "application/json"
        }
        data = {
            "model": "Qwen/QwQ-32B",
            "messages": [
                {
                    "role": "system",
                    "content": "你是一个专业的漫画分镜师，擅长将小说文本转换为适合生成漫画的场景描述。请用中文输出，每个场景用50-100字的完整句子描述，适合用来讲述故事情节。每个场景用换行分隔。"
                },
                {
                    "role": "user",
                    "content": prompt
                }
            ],
            "temperature": 0.7,
            "max_tokens": 2000,
            "stream": False
        }
        try:
            response = await self.client.post(self.api_url, headers=headers, json=data)
            response.raise_for_status()
            result = response.json()
            if 'choices' not in result or not result['choices']:
                raise Exception("API返回的数据格式不正确")
            scenes = result['choices'][0]['message']['content'].split('\n')
            return [scene.strip() for scene in scenes if scene.strip()]
        except httpx.RequestError as e:
            error_detail = ""
            try:
                error_detail = response.json()
            except:
                error_detail = response.text
            raise Exception(f"调用SiliconFlow API失败: {str(e)}\n错误详情: {error_detail}")
        except (KeyError, IndexError) as e:
            raise Exception(f"解析API响应失败: {str(e)}")

    async def process_novel_to_scenes(self, novel_text: str, num_scenes: int = 10) -> list[dict]:
        """
        一次性将小说文本处理成场景。
        每个场景同时包含【中文描述】和【英文绘图提示词】。
        """
        prompt = f"""
        你是一个专业的漫画改编总监。你的任务是将以下小说文本，改编成 {num_scenes} 个漫画分镜。
        对于每一个分镜，你需要完成两件事：
        1.  **中文场景描述**: 用一段流畅、优美的中文句子来描述这个场景的情节和画面感，供用户阅读。
        2.  **英文绘图提示词 (Prompt)**: 根据场景描述，生成一段高质量的、逗号分隔的英文关键词组合，用于AI绘画。这个提示词需要包含核心人物、动作、表情、环境、构图和氛围。

        请严格按照下面的 JSON 格式输出你的答案。返回一个包含 {num_scenes} 个对象的 JSON 数组，不要在前后添加任何额外的解释或文本。

        **JSON 输出格式示例:**
        ```json
        [
        {{
            "chinese_description": "一个孤独的旅人，在被雨水浸湿的霓虹街道上，默默地收起他的伞，眼神中透露出一丝迷茫。",
            "english_prompt": "1 boy, solo, futuristic city, neon lights, raining, wet streets, holding a clear umbrella, looking away, detailed, cinematic lighting, cyberpunk style, masterpiece"
        }},
        {{
            "chinese_description": "在昏暗的酒馆角落，一位神秘的女士轻轻摇晃着手中的酒杯，猩红色的液体在杯中旋转，她的嘴角挂着一抹难以捉摸的微笑。",
            "english_prompt": "1 girl, solo, sitting at a table in a dark bar, holding a wine glass, red liquid, mysterious smile, dimly lit, film noir style, detailed face, atmospheric"
        }}
        ]
        ```
        小说文本：
        {novel_text}
        """

        headers = {
            "Authorization": f"Bearer {self.api_key}",
            "Content-Type": "application/json"
        }

        data = {
            "model": "Qwen/QwQ-32B",
            "messages": [
                {
                    "role": "system",
                    "content": "你是一个遵循指令的专家，会严格按照用户要求的 JSON 格式输出结果。"
                },
                {
                    "role": "user",
                    "content": prompt
                }
            ],
            "temperature": 0.6,
            "max_tokens": 3000
        }

        raw_content = ""
        try:
            response = await self.client.post(self.api_url, headers=headers, json=data)
            response.raise_for_status()

            result = response.json()
            if 'choices' not in result or not result['choices']:
                raise Exception("API返回的数据格式不正确")

            raw_content = result['choices'][0]['message']['content']

            # 更健壮的 JSON 提取方式
            json_str = raw_content
            if '```json' in json_str:
                json_str = json_str.split('```json')[1].split('```')[0].strip()
            elif '```' in json_str:
                json_str = json_str.split('```')[1].strip()

            # 解析 JSON 字符串
            scenes_data = json.loads(json_str)

            if not isinstance(scenes_data, list):
                raise ValueError("AI 没有返回有效的 JSON 数组")

            return scenes_data

        except httpx.RequestError as e:
            error_detail = response.text if 'response' in locals() else str(e)
            raise Exception(f"调用SiliconFlow API失败: {str(e)}\n错误详情: {error_detail}")
        except (json.JSONDecodeError, ValueError) as e:
            raise Exception(f"解析返回的JSON失败: {e}\n原始返回内容: {raw_content}")
        except Exception as e:
            raise Exception(f"处理过程中发生错误: {str(e)}")<|MERGE_RESOLUTION|>--- conflicted
+++ resolved
@@ -13,12 +13,9 @@
         if not self.api_key:
             raise ValueError("未设置 SILICONFLOW_API_KEY 环境变量")
 
-<<<<<<< HEAD
+
         self.api_url = "https://api.siliconflow.cn/v1/chat/completions"
-=======
-        self.api_url = "https://api.deepseek.com/v1/chat/completions"
-
->>>>>>> 97bf2a15
+
         # 创建一个可复用的异步客户端实例
         self.client = httpx.AsyncClient(timeout=60.0)
 
@@ -70,12 +67,9 @@
             return translated_text
 
         except httpx.RequestError as e:
-<<<<<<< HEAD
+
             raise Exception(f"调用SiliconFlow API翻译失败: {str(e)}")
-=======
-            raise Exception(f"调用DeepSeek API翻译失败: {str(e)}")
-
->>>>>>> 97bf2a15
+
         except (KeyError, IndexError) as e:
             raise Exception(f"解析API响应失败: {str(e)}")
 
