from fastapi import FastAPI, HTTPException
from pydantic import BaseModel
from service.deepseek_service import DeepSeekService
from service.diffusion_service import LocalDiffusionService
import asyncio
from typing import List
from fastapi.responses import HTMLResponse, StreamingResponse, FileResponse
from fastapi.staticfiles import StaticFiles
import traceback
import logging
import json
import uvicorn
import os
import uuid
import base64
import shutil
from service import datamodels, auth, schemas
from fastapi.security import OAuth2PasswordRequestForm
from datetime import timedelta
from sqlalchemy.ext.asyncio import AsyncSession
from fastapi import Depends, status
from service.database import get_db

import functools
<<<<<<< HEAD
from fastapi import Query
=======


>>>>>>> 87c4dfdd
# 配置日志
logging.basicConfig(level=logging.INFO)
logger = logging.getLogger(__name__)

app = FastAPI(title="小说转漫画API")

app.mount("/static", StaticFiles(directory="static"), name="static")

# 创建全局的diffusion服务实例
diffusion_service = LocalDiffusionService()

# 全局变量用于控制重新生成
current_generation_task = None
pending_regeneration_request = None  # 新增：存储待处理的重新生成请求


class NovelRequest(BaseModel):
    text: str
    num_scenes: int = 10


class SceneResponse(BaseModel):
    description: str
    image_url: str
class LoadLoraRequest(BaseModel):
    lora_name: str

<<<<<<< HEAD
class SetLoraScaleRequest(BaseModel):
    scale: float
=======

>>>>>>> 87c4dfdd
# --- 登录端点 ---
@app.post("/token", response_model=schemas.Token)
async def login_for_access_token(db: AsyncSession = Depends(get_db), form_data: OAuth2PasswordRequestForm = Depends()):
    user = await auth.get_user(db, username=form_data.username)
    if not user or not auth.verify_password(form_data.password, user.hashed_password):
        raise HTTPException(
            status_code=status.HTTP_401_UNAUTHORIZED,
            detail="Incorrect username or password",
            headers={"WWW-Authenticate": "Bearer"},
        )
    access_token_expires = timedelta(minutes=auth.ACCESS_TOKEN_EXPIRE_MINUTES)
    access_token = auth.create_access_token(
        data={"sub": user.username}, expires_delta=access_token_expires
    )
    return {"access_token": access_token, "token_type": "bearer"}


# --- 注册端点 ---
@app.post("/users/register", response_model=schemas.User)
async def register_user(user: schemas.UserCreate, db: AsyncSession = Depends(get_db)):
    """
    处理用户注册请求。
    FastAPI 会自动处理 Depends(get_db)，将一个可用的数据库会话 (AsyncSession) 赋值给 db 参数。
    """

    # 1. 检查用户名是否已存在。将【正确的 db 对象】传递给 auth.get_user
    db_user = await auth.get_user(db, username=user.username)
    if db_user:
        raise HTTPException(status_code=400, detail="Username already registered")

    # 2. 创建新用户
    hashed_password = auth.get_password_hash(user.password)
    # 注意：这里应该是 datamodels.User，因为你的模型文件是 datamodels.py
    new_user = datamodels.User(username=user.username, hashed_password=hashed_password)

    # 3. 使用【正确的 db 对象】进行数据库操作
    db.add(new_user)
    await db.commit()
    await db.refresh(new_user)

    return new_user


# --- 获取当前用户信息端点 (受保护) ---
@app.get("/users/me", response_model=schemas.User)
async def read_users_me(current_user: datamodels.User = Depends(auth.get_current_user)):
    return current_user


# 强制登录页面
@app.get("/", response_class=HTMLResponse)
async def read_login_page():
    return FileResponse("templates/login.html")


# 登录后的主应用页面
@app.get("/index", response_class=HTMLResponse)
async def read_main_app():
    return FileResponse("templates/index.html")


# 为了登录页面的 js 也能访问，修改 login 路由
@app.get("/login", response_class=HTMLResponse)
async def read_login_page_again():
    return FileResponse("templates/login.html")


@app.get("/pic", response_class=HTMLResponse)
async def pic_page():
    return FileResponse("templates/pic.html")

from fastapi import Request

# ... 你已有代码 ...
@app.get("/available-loras")
async def available_loras():
    try:
        loras = diffusion_service.get_available_loras()
        return {"loras": loras}
    except Exception as e:
        logger.error(f"获取LoRA列表失败: {str(e)}")
        return {"loras": [], "error": str(e)}
    
class SetLoraRequest(BaseModel):
    lora_name: str
    scale: float = 1.0

@app.post("/set-lora")
async def set_lora(request: SetLoraRequest):
    try:
        diffusion_service.load_lora_weights(request.lora_name, request.scale)
        lora_info = next((l for l in diffusion_service.get_available_loras() if l['name'] == request.lora_name), None)
        prompt = lora_info.get('prompt', '') if lora_info else ''
        return {
            "success": True,
            "message": f"LoRA {request.lora_name} 加载成功，权重scale={request.scale}",
            "prompt": prompt
        }
    except Exception as e:
        logger.error(f"设置LoRA失败: {str(e)}")
        return {"success": False, "message": str(e)}
@app.post("/unload-lora")
async def unload_lora():
    try:
        diffusion_service.unload_lora_weights()
        return {"success": True, "message": "LoRA权重已卸载"}
    except Exception as e:
        logger.error(f"卸载LoRA失败: {str(e)}")
        return {"success": False, "message": str(e)}

@app.get("/lora-status")
async def lora_status():
    return {
        "loaded": diffusion_service.lora_weights_loaded,
        "name": None,
        "path": diffusion_service.lora_weights_path,
        "scale": getattr(diffusion_service, "lora_scale", 1.0)
    }

@app.post("/load-lora")
async def load_lora(request: LoadLoraRequest):
    """
    只加载LoRA权重，不调整scale，默认1.0
    """
    try:
        diffusion_service.load_lora_weights(request.lora_name)
        return {"success": True, "message": f"LoRA {request.lora_name} 权重加载成功，scale为默认1.0"}
    except Exception as e:
        return {"success": False, "message": str(e)}

@app.post("/set-lora-scale")
async def set_lora_scale(request: SetLoraScaleRequest):
    """
    仅调整已加载LoRA的权重scale，无需重新加载权重
    """
    try:
        diffusion_service.set_lora_scale(request.scale)
        return {"success": True, "message": f"LoRA权重scale调整为 {request.scale}"}
    except Exception as e:
        return {"success": False, "message": str(e)}


@app.post("/unload-lora")
async def unload_lora():
    try:
        diffusion_service.unload_lora_weights()
        return {"success": True, "message": "LoRA权重已卸载"}
    except Exception as e:
        return {"success": False, "message": f"卸载LoRA失败: {str(e)}"}

@app.get("/lora-status")
async def lora_status():
    return {
        "loaded": diffusion_service.lora_weights_loaded,
        "path": diffusion_service.lora_weights_path
    }
@app.get("/available-models")
async def get_available_models():
    """获取可用的模型列表"""
    try:
        models = diffusion_service.get_available_models()
        return {"models": models}
    except Exception as e:
        logger.error(f"获取可用模型失败: {str(e)}")
        return {"models": [], "error": str(e)}


@app.post("/set-model")
async def set_model(request: dict):
    """设置要使用的模型（不立即加载）"""
    try:
        model_name = request.get("model_name")
        if not model_name:
            raise HTTPException(status_code=400, detail="Missing model_name parameter")

        diffusion_service.set_model(model_name)
        return {"success": True, "message": f"模型已设置为: {model_name}"}

    except Exception as e:
        logger.error(f"设置模型失败: {str(e)}")
        return {"success": False, "message": str(e)}


@app.post("/load-model")
async def load_model():
    """预加载当前设置的模型"""
    try:
        if diffusion_service.model_name is None:
            raise HTTPException(status_code=400, detail="请先选择模型")

        logger.info(f"开始预加载模型: {diffusion_service.model_name}")

        # 在后台线程中加载模型，避免阻塞
        def load_model_sync():
            try:
                diffusion_service.preload_model()
                return True
            except Exception as e:
                logger.error(f"模型加载失败: {str(e)}")
                return False

        # 使用线程池执行模型加载
        import concurrent.futures
        with concurrent.futures.ThreadPoolExecutor() as executor:
            future = executor.submit(load_model_sync)
            success = future.result(timeout=300)  # 5分钟超时

        if success:
            return {"success": True, "message": f"模型 {diffusion_service.model_name} 加载完成"}
        else:
            return {"success": False, "message": "模型加载失败，请查看日志"}

    except Exception as e:
        logger.error(f"预加载模型失败: {str(e)}")
        return {"success": False, "message": str(e)}


@app.get("/model-status")
async def get_model_status():
    """获取模型加载状态"""
    try:
        is_loaded = diffusion_service.is_model_loaded()
        current_model = diffusion_service.model_name

        return {
            "is_loaded": is_loaded,
            "current_model": current_model,
            "message": f"模型 {current_model} 已加载" if is_loaded and current_model else "未加载模型"
        }
    except Exception as e:
        logger.error(f"获取模型状态失败: {str(e)}")
        return {"is_loaded": False, "current_model": None, "message": str(e)}


@app.get("/novel-to-comic-stream")
async def novel_to_comic_stream(
    text: str,
    num_scenes: int = 10,
    steps: int = 30,
    guidance: float = 7.5,
    width: int = 512,
    height: int = 512,
    db: AsyncSession = Depends(get_db),
    current_user: datamodels.User = Depends(auth.get_current_user) # 保护该端点
):
    """
    处理小说到漫画的流式生成请求。
    1. 验证用户身份。
    2. 检查并扣除积分。
    3. 调用核心生成器函数。
    """
    # 计算所需积分
    required_credits = num_scenes * 100
    if current_user.credits < required_credits:
        # 这里不能直接 raise HTTPException，因为前端期望的是流式响应。
        # 我们需要通过流发送一个错误消息。
        async def insufficient_credits_stream():
            error_data = {
                "type": "error",
                "message": f"积分不足。需要 {required_credits} 积分，但您只有 {current_user.credits}。"
            }
            yield f"data: {json.dumps(error_data)}\n\n"

        return StreamingResponse(insufficient_credits_stream(), media_type="text/event-stream")

    # 在生成开始前扣除积分
    current_user.credits -= required_credits
    db.add(current_user)
    await db.commit()
    await db.refresh(current_user) # 刷新以获取数据库中的最新状态

    # 调用独立的生成器函数，并将所有必要的参数传递给它
    return StreamingResponse(
        generate_scenes(
            text=text,
            num_scenes=num_scenes,
            steps=steps,
            guidance=guidance,
            width=width,
            height=height,
            db=db, # 传递 db 会话
            current_user=current_user # 传递当前用户对象
        ),
        media_type="text/event-stream"
    )

async def generate_scenes(
    text: str,
    num_scenes: int,
    steps: int,
    guidance: float,
    width: int,
    height: int,
    db: AsyncSession,
    current_user: datamodels.User,
):
    global current_generation_task, pending_regeneration_request

    logger.info(f"User {current_user.username} starting generation. Credits left: {current_user.credits}")
    session_id = str(uuid.uuid4())
    try:
        logger.info(f"开始处理请求, 参数: num_scenes={num_scenes}, steps={steps}, guidance={guidance}")
        logger.info(f"开始处理请求，会话ID: {session_id}")

        temp_dir = os.path.join("temp", session_id)
        os.makedirs(temp_dir, exist_ok=True)
        image_paths = []
        deepseek = DeepSeekService()

<<<<<<< HEAD
        # 确保模型已经加载
=======
        

        # 检查是否已设置模型
>>>>>>> 87c4dfdd
        if diffusion_service.model_name is None:
            error_msg = "请先选择并加载模型"
            logger.error(error_msg)
            yield f"data: {json.dumps({'type': 'error', 'message': error_msg})}\n\n"
            return

        if not diffusion_service.is_model_loaded():
            logger.info("模型未加载，开始自动加载...")
            yield f"data: {json.dumps({'type': 'info', 'message': f'模型 {diffusion_service.model_name} 未加载，正在自动加载中...'})}\n\n"
            try:
                diffusion_service.preload_model()
                yield f"data: {json.dumps({'type': 'info', 'message': '模型加载完成，开始生成...'})}\n\n"
            except Exception as e:
                error_msg = f"模型加载失败: {str(e)}"
                logger.error(error_msg)
                yield f"data: {json.dumps({'type': 'error', 'message': error_msg})}\n\n"
                return

        # 分割场景（得到中文描述）
        yield f"data: {json.dumps({'type': 'info', 'message': '正在构思故事情节和分镜...'})}\n\n"
<<<<<<< HEAD
        
        scenes_data = await deepseek.process_novel_to_scenes(text, num_scenes)
        chinese_descriptions_list = [scene.get("chinese_description", "") for scene in scenes_data]
        logger.info(f"场景分割完成，共 {len(scenes_data)} 个场景")

=======


        # 【核心修改】明确使用 process_novel_to_scenes
        scenes_data = await deepseek.process_novel_to_scenes(text, num_scenes)


        # --- 3. 【核心修改】适配前端协议 ---
        # 提取纯中文字符串列表，以匹配前端在 'start' 事件中对 data.scenes 的期望
        chinese_descriptions_list = [scene.get("chinese_description", "") for scene in scenes_data]
        logger.info(f"场景分割完成，共 {len(scenes_data)} 个场景")

        # 发送 'start' 事件，其数据结构与你同事版本的前端期望完全一致
>>>>>>> 87c4dfdd
        yield f"data: {json.dumps({'type': 'start', 'total_scenes': len(scenes_data), 'scenes': chinese_descriptions_list, 'session_id': session_id})}\n\n"

        # --- 【新增部分】获取当前加载的LoRA prompt ---
        current_lora_prompt = ""
        if diffusion_service.lora_weights_loaded and diffusion_service.lora_weights_path:
            loras = diffusion_service.get_available_loras()
            # 兼容路径格式差异，使用 normpath
            current_path_norm = os.path.normpath(diffusion_service.lora_weights_path)
            for lora in loras:
                if os.path.normpath(lora['path']) == current_path_norm:
                    current_lora_prompt = lora.get('prompt', '')
                    logger.info(f"检测到已加载LoRA: {lora['name']}，提示词: {current_lora_prompt}")
                    break
        else:
            logger.info("未检测到已加载LoRA")

        # --- 生成图片 ---
        logger.info("开始生成图片...")
        for i, scene_info in enumerate(scenes_data):
            logger.info(f"处理第 {i + 1}/{len(scenes_data)} 个场景")
            try:
                chinese_description = scene_info.get("chinese_description", "（无描述）")
                english_prompt = scene_info.get("english_prompt", "")

                if not english_prompt:
                    logger.warning(f"场景 {i+1} 没有有效的英文提示词，已跳过。")
                    yield f"data: {json.dumps({'type': 'scene_error', 'index': i, 'message': 'AI未能生成有效的绘图指令。'})}\n\n"
                    continue

                # 【核心修改】拼接LoRA提示词和原英文提示词
                prompt_for_drawing = f" {current_lora_prompt}, {english_prompt}, detailed, high quality"
                logger.info(f"生成提示词: {prompt_for_drawing}")

                queue = asyncio.Queue()

                def progress_callback(step, timestep, latents):
                    try:
                        queue.put_nowait({"type": "progress", "index": i, "step": step + 1, "total_steps": steps})
                    except asyncio.QueueFull:
                        pass



                loop = asyncio.get_event_loop()
<<<<<<< HEAD
                import functools
=======

                # 【重要】使用 functools.partial 来正确调用 run_in_executor
>>>>>>> 87c4dfdd
                target_for_executor = functools.partial(
                    diffusion_service.generate_image_with_style,
                    prompt=prompt_for_drawing, style="comic",
                    steps=steps, guidance_scale=guidance,
                    width=width, height=height, callback=progress_callback
                )
                gen_task = loop.run_in_executor(None, target_for_executor)
                current_generation_task = gen_task  # 【修改1】记录当前任务

                done = False
                while not done:
                    progress_task = asyncio.create_task(queue.get())
                    finished, pending = await asyncio.wait([gen_task, progress_task],
                                                           return_when=asyncio.FIRST_COMPLETED)

                    if progress_task in finished:
                        yield f"data: {json.dumps(progress_task.result())}\n\n"

                    if gen_task in finished:
                        image_url = gen_task.result()
                        while not queue.empty():
                            yield f"data: {json.dumps(queue.get_nowait())}\n\n"

                        logger.info("图片生成完成")

                        image_data = base64.b64decode(image_url.split(',')[1])
                        image_path = os.path.join(temp_dir, f"scene_{i + 1}.png")
                        with open(image_path, "wb") as f:
                            f.write(image_data)
                        image_paths.append(image_path)
<<<<<<< HEAD
                        
=======

                        # 发送 'scene' 事件，数据结构与你同事版本前端期望一致
>>>>>>> 87c4dfdd
                        yield f"data: {json.dumps({'type': 'scene', 'index': i, 'description': chinese_description, 'image_url': image_url})}\n\n"
                        done = True
                        if not progress_task.done(): progress_task.cancel()

                        current_generation_task = None  # 【修改2】清空当前任务记录

                        # 【修改3】检查是否有待处理的重新生成请求
                        if pending_regeneration_request:
                            logger.info("检测到待处理的重新生成请求，当前图片已完成，即将处理重新生成...")
                            break  # 跳出循环，停止后续图片生成

            except Exception as e:
                current_generation_task = None  # 【修改4】异常时也要清空任务记录
                error_msg = f"场景 {i + 1} 生成失败: {str(e)}\n{traceback.format_exc()}"
                logger.error(error_msg)
                yield f"data: {json.dumps({'type': 'scene_error', 'index': i, 'message': str(e)})}\n\n"

        yield f"data: {json.dumps({'type': 'all_images_generated', 'session_id': session_id})}\n\n"
        yield f"data: {json.dumps({'type': 'complete', 'new_credit_balance': current_user.credits})}\n\n"

    except Exception as e:
        current_generation_task = None  # 【修改5】异常时清空任务记录
        error_msg = f"错误: {str(e)}\n{traceback.format_exc()}"
        logger.error(error_msg)
        yield f"data: {json.dumps({'type': 'error', 'message': error_msg})}\n\n"

<<<<<<< HEAD
=======

@app.post("/save-scene-descriptions")
async def save_scene_descriptions(request: dict):
    """保存场景描述到txt文件"""
    try:
        session_id = request.get("session_id")
        descriptions = request.get("descriptions")

        if not session_id or not descriptions:
            raise HTTPException(status_code=400, detail="Missing session_id or descriptions")

        # 确保temptxt目录存在
        temp_txt_dir = "temptxt"
        if not os.path.exists(temp_txt_dir):
            os.makedirs(temp_txt_dir)

        # 生成txt文件内容
        txt_content = ""
        for i, description in enumerate(descriptions):
            if description:  # 只保存非空描述
                txt_content += f"场景{i + 1}：{description}\n"

        # 保存到文件
        txt_file_path = os.path.join(temp_txt_dir, f"{session_id}.txt")
        with open(txt_file_path, 'w', encoding='utf-8') as f:
            f.write(txt_content)

        logger.info(f"场景描述已保存到: {txt_file_path}")
        return {"success": True, "message": "场景描述保存成功"}

    except Exception as e:
        logger.error(f"保存场景描述失败: {str(e)}")
        return {"success": False, "message": str(e)}

>>>>>>> 87c4dfdd
@app.post("/regenerate-image")
async def regenerate_image(request: dict):
    global current_generation_task, pending_regeneration_request

    try:
        description = request.get("description")
        scene_index = request.get("sceneIndex")
        steps = request.get("steps", 30)
        session_id = request.get("session_id")  # 新增：获取session_id

        logger.info(f"收到重新生成图片请求: scene_index={scene_index}, description={description}, steps={steps}, session_id={session_id}")

        if scene_index is None or description is None:
            raise HTTPException(status_code=400, detail="Missing description or scene_index parameter")

        # 检查是否已设置模型
        if diffusion_service.model_name is None:
            return {
                "success": False,
                "message": "请先选择并加载模型"
            }

        # 检查模型是否已加载
        if not diffusion_service.is_model_loaded():
            return {
                "success": False,
                "message": "模型未加载，请先加载模型"
            }

        # 【修改6】检查是否有正在进行的生成任务
        if current_generation_task and not current_generation_task.done():
            logger.info("检测到正在进行的图片生成任务，将在当前图片完成后进行重新生成...")
            # 存储重新生成请求，等待当前任务完成
            pending_regeneration_request = {
                "description": description,
                "scene_index": scene_index,
                "steps": steps,
                "session_id": session_id  # 新增：存储session_id
            }

            # 等待当前任务完成
            logger.info("等待当前生成任务完成...")
            await current_generation_task
            logger.info("当前生成任务已完成，开始处理重新生成请求")

            # 清空待处理请求标记
            pending_regeneration_request = None

        try:
            # 初始化服务
            deepseek = DeepSeekService()

            # 将中文描述翻译成英文
            english_prompt = deepseek.translate_to_english(description)
            logger.info(f"翻译完成: {english_prompt}")

            # 转换为适合图像生成的提示词
            image_prompt = deepseek.convert_to_image_prompt(english_prompt)
            logger.info(f"图像提示词生成完成: {image_prompt}")

            # 构建最终提示词
            final_prompt = f" {image_prompt}, detailed, high quality"
            logger.info(f"最终提示词: {final_prompt}")

            # 生成图片，使用传入的steps参数
            image_url = diffusion_service.generate_image_with_style(
                final_prompt,
               
                steps,  # 使用传入的steps参数
                7.5,  # guidance_scale
                512,  # width
                512  # height
            )

            # 新增：如果提供了session_id，则保存图片到对应目录
            if session_id:
                try:
                    temp_dir = os.path.join("temp", session_id)
                    if os.path.exists(temp_dir):
                        # 解码base64图片数据
                        image_data = base64.b64decode(image_url.split(',')[1])
                        # 覆盖原有图片文件
                        image_path = os.path.join(temp_dir, f"scene_{scene_index + 1}.png")
                        with open(image_path, "wb") as f:
                            f.write(image_data)
                        logger.info(f"重新生成的图片已保存并覆盖: {image_path}")
                    else:
                        logger.warning(f"临时目录不存在: {temp_dir}")
                except Exception as save_error:
                    logger.error(f"保存重新生成的图片失败: {str(save_error)}")
                    # 不影响主要流程，继续返回结果

            logger.info("重新生成图片完成")

            return {
                "success": True,
                "image_url": image_url
            }

        except Exception as e:
            logger.error(f"重新生成图片失败: {str(e)}")
            return {
                "success": False,
                "message": f"重新生成失败: {str(e)}"
            }

    except Exception as e:
        logger.error(f"重新生成图片请求处理失败: {str(e)}")
        return {
            "success": False,
            "message": str(e)
        }

@app.get("/video", response_class=HTMLResponse)
async def get_video_page():
    """获取视频播放页面"""
    return FileResponse("templates/video.html")


@app.post("/create-video")
async def create_video(request: dict):
    """根据会话ID创建视频"""
    try:
        session_id = request.get("session_id")
        if not session_id:
            raise HTTPException(status_code=400, detail="Missing session_id parameter")

        logger.info(f"开始创建视频，会话ID: {session_id}")

        temp_dir = os.path.join("temp", session_id)
        if not os.path.exists(temp_dir):
            raise HTTPException(status_code=404, detail="Session not found")

        image_paths = sorted([os.path.join(temp_dir, f) for f in os.listdir(temp_dir) if f.endswith(".png")])

        if not image_paths:
            raise HTTPException(status_code=400, detail="No images found for this session")

        # 生成视频
        video_output_dir = os.path.join("static", "videos")
        if not os.path.exists(video_output_dir):
            os.makedirs(video_output_dir)

        video_path = os.path.join(video_output_dir, f"{session_id}.mp4")
        diffusion_service.create_video_from_images(image_paths, video_path)
        logger.info(f"视频生成成功: {video_path}")

        # 清理临时文件
        shutil.rmtree(temp_dir)
        logger.info(f"已清理临时目录: {temp_dir}")

        # 注意：不删除txt文件，保留用于后续查看
        # txt文件路径: temptxt/{session_id}.txt
        txt_file_path = os.path.join("temptxt", f"{session_id}.txt")
        if os.path.exists(txt_file_path):
            logger.info(f"场景描述文件保留在: {txt_file_path}")

        return {"success": True, "video_url": f"/static/videos/{session_id}.mp4"}

    except Exception as e:
        logger.error(f"创建视频失败: {str(e)}")
        import traceback
        logger.error(f"详细错误信息: {traceback.format_exc()}")
        return {"success": False, "message": str(e)}

if __name__ == "__main__":
    logger.info("启动服务器...")
    uvicorn.run(app, host="localhost", port=8080)<|MERGE_RESOLUTION|>--- conflicted
+++ resolved
@@ -22,12 +22,8 @@
 from service.database import get_db
 
 import functools
-<<<<<<< HEAD
 from fastapi import Query
-=======
-
-
->>>>>>> 87c4dfdd
+
 # 配置日志
 logging.basicConfig(level=logging.INFO)
 logger = logging.getLogger(__name__)
@@ -55,12 +51,9 @@
 class LoadLoraRequest(BaseModel):
     lora_name: str
 
-<<<<<<< HEAD
 class SetLoraScaleRequest(BaseModel):
     scale: float
-=======
-
->>>>>>> 87c4dfdd
+
 # --- 登录端点 ---
 @app.post("/token", response_model=schemas.Token)
 async def login_for_access_token(db: AsyncSession = Depends(get_db), form_data: OAuth2PasswordRequestForm = Depends()):
@@ -370,13 +363,9 @@
         image_paths = []
         deepseek = DeepSeekService()
 
-<<<<<<< HEAD
+
         # 确保模型已经加载
-=======
-        
-
-        # 检查是否已设置模型
->>>>>>> 87c4dfdd
+
         if diffusion_service.model_name is None:
             error_msg = "请先选择并加载模型"
             logger.error(error_msg)
@@ -397,13 +386,7 @@
 
         # 分割场景（得到中文描述）
         yield f"data: {json.dumps({'type': 'info', 'message': '正在构思故事情节和分镜...'})}\n\n"
-<<<<<<< HEAD
-        
-        scenes_data = await deepseek.process_novel_to_scenes(text, num_scenes)
-        chinese_descriptions_list = [scene.get("chinese_description", "") for scene in scenes_data]
-        logger.info(f"场景分割完成，共 {len(scenes_data)} 个场景")
-
-=======
+
 
 
         # 【核心修改】明确使用 process_novel_to_scenes
@@ -416,7 +399,7 @@
         logger.info(f"场景分割完成，共 {len(scenes_data)} 个场景")
 
         # 发送 'start' 事件，其数据结构与你同事版本的前端期望完全一致
->>>>>>> 87c4dfdd
+
         yield f"data: {json.dumps({'type': 'start', 'total_scenes': len(scenes_data), 'scenes': chinese_descriptions_list, 'session_id': session_id})}\n\n"
 
         # --- 【新增部分】获取当前加载的LoRA prompt ---
@@ -461,12 +444,9 @@
 
 
                 loop = asyncio.get_event_loop()
-<<<<<<< HEAD
+
                 import functools
-=======
-
-                # 【重要】使用 functools.partial 来正确调用 run_in_executor
->>>>>>> 87c4dfdd
+
                 target_for_executor = functools.partial(
                     diffusion_service.generate_image_with_style,
                     prompt=prompt_for_drawing, style="comic",
@@ -497,12 +477,12 @@
                         with open(image_path, "wb") as f:
                             f.write(image_data)
                         image_paths.append(image_path)
-<<<<<<< HEAD
+
                         
-=======
+
 
                         # 发送 'scene' 事件，数据结构与你同事版本前端期望一致
->>>>>>> 87c4dfdd
+
                         yield f"data: {json.dumps({'type': 'scene', 'index': i, 'description': chinese_description, 'image_url': image_url})}\n\n"
                         done = True
                         if not progress_task.done(): progress_task.cancel()
@@ -529,8 +509,6 @@
         logger.error(error_msg)
         yield f"data: {json.dumps({'type': 'error', 'message': error_msg})}\n\n"
 
-<<<<<<< HEAD
-=======
 
 @app.post("/save-scene-descriptions")
 async def save_scene_descriptions(request: dict):
@@ -565,7 +543,6 @@
         logger.error(f"保存场景描述失败: {str(e)}")
         return {"success": False, "message": str(e)}
 
->>>>>>> 87c4dfdd
 @app.post("/regenerate-image")
 async def regenerate_image(request: dict):
     global current_generation_task, pending_regeneration_request
@@ -733,4 +710,4 @@
 
 if __name__ == "__main__":
     logger.info("启动服务器...")
-    uvicorn.run(app, host="localhost", port=8080)+    uvicorn.run(app, host="localhost", port=8080)
