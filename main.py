from fastapi import FastAPI, HTTPException
from pydantic import BaseModel
from service.deepseek_service import DeepSeekService
from service.diffusion_service import LocalDiffusionService
import asyncio
from typing import List
from fastapi.responses import HTMLResponse, StreamingResponse, FileResponse
from fastapi.staticfiles import StaticFiles
import traceback
import logging
import json
import uvicorn
import os
import uuid
import base64
import shutil
from service import datamodels, auth, schemas
from fastapi.security import OAuth2PasswordRequestForm
from datetime import timedelta
from sqlalchemy.ext.asyncio import AsyncSession
from fastapi import Depends, status
from service.database import get_db
<<<<<<< HEAD
import functools
=======
from service.baidu_translate import BaiduTranslateService
>>>>>>> 97bf2a15

# 配置日志
logging.basicConfig(level=logging.INFO)
logger = logging.getLogger(__name__)

app = FastAPI(title="小说转漫画API")

app.mount("/static", StaticFiles(directory="static"), name="static")

# 创建全局的diffusion服务实例
diffusion_service = LocalDiffusionService()

# 全局变量用于控制重新生成
current_generation_task = None
pending_regeneration_request = None  # 新增：存储待处理的重新生成请求


class NovelRequest(BaseModel):
    text: str
    num_scenes: int = 10


class SceneResponse(BaseModel):
    description: str
    image_url: str


# --- 登录端点 ---
@app.post("/token", response_model=schemas.Token)
async def login_for_access_token(db: AsyncSession = Depends(get_db), form_data: OAuth2PasswordRequestForm = Depends()):
    user = await auth.get_user(db, username=form_data.username)
    if not user or not auth.verify_password(form_data.password, user.hashed_password):
        raise HTTPException(
            status_code=status.HTTP_401_UNAUTHORIZED,
            detail="Incorrect username or password",
            headers={"WWW-Authenticate": "Bearer"},
        )
    access_token_expires = timedelta(minutes=auth.ACCESS_TOKEN_EXPIRE_MINUTES)
    access_token = auth.create_access_token(
        data={"sub": user.username}, expires_delta=access_token_expires
    )
    return {"access_token": access_token, "token_type": "bearer"}


# --- 注册端点 ---
@app.post("/users/register", response_model=schemas.User)
async def register_user(user: schemas.UserCreate, db: AsyncSession = Depends(get_db)):
    """
    处理用户注册请求。
    FastAPI 会自动处理 Depends(get_db)，将一个可用的数据库会话 (AsyncSession) 赋值给 db 参数。
    """

    # 1. 检查用户名是否已存在。将【正确的 db 对象】传递给 auth.get_user
    db_user = await auth.get_user(db, username=user.username)
    if db_user:
        raise HTTPException(status_code=400, detail="Username already registered")

    # 2. 创建新用户
    hashed_password = auth.get_password_hash(user.password)
    # 注意：这里应该是 datamodels.User，因为你的模型文件是 datamodels.py
    new_user = datamodels.User(username=user.username, hashed_password=hashed_password)

    # 3. 使用【正确的 db 对象】进行数据库操作
    db.add(new_user)
    await db.commit()
    await db.refresh(new_user)

    return new_user


# --- 获取当前用户信息端点 (受保护) ---
@app.get("/users/me", response_model=schemas.User)
async def read_users_me(current_user: datamodels.User = Depends(auth.get_current_user)):
    return current_user


# 强制登录页面
@app.get("/", response_class=HTMLResponse)
async def read_login_page():
    return FileResponse("templates/login.html")


# 登录后的主应用页面
@app.get("/index", response_class=HTMLResponse)
async def read_main_app():
    return FileResponse("templates/index.html")


# 为了登录页面的 js 也能访问，修改 login 路由
@app.get("/login", response_class=HTMLResponse)
async def read_login_page_again():
    return FileResponse("templates/login.html")


@app.get("/pic", response_class=HTMLResponse)
async def pic_page():
    return FileResponse("templates/pic.html")


@app.get("/available-models")
async def get_available_models():
    """获取可用的模型列表"""
    try:
        models = diffusion_service.get_available_models()
        return {"models": models}
    except Exception as e:
        logger.error(f"获取可用模型失败: {str(e)}")
        return {"models": [], "error": str(e)}


@app.post("/set-model")
async def set_model(request: dict):
    """设置要使用的模型（不立即加载）"""
    try:
        model_name = request.get("model_name")
        if not model_name:
            raise HTTPException(status_code=400, detail="Missing model_name parameter")

        diffusion_service.set_model(model_name)
        return {"success": True, "message": f"模型已设置为: {model_name}"}

    except Exception as e:
        logger.error(f"设置模型失败: {str(e)}")
        return {"success": False, "message": str(e)}


@app.post("/load-model")
async def load_model():
    """预加载当前设置的模型"""
    try:
        if diffusion_service.model_name is None:
            raise HTTPException(status_code=400, detail="请先选择模型")

        logger.info(f"开始预加载模型: {diffusion_service.model_name}")

        # 在后台线程中加载模型，避免阻塞
        def load_model_sync():
            try:
                diffusion_service.preload_model()
                return True
            except Exception as e:
                logger.error(f"模型加载失败: {str(e)}")
                return False

        # 使用线程池执行模型加载
        import concurrent.futures
        with concurrent.futures.ThreadPoolExecutor() as executor:
            future = executor.submit(load_model_sync)
            success = future.result(timeout=300)  # 5分钟超时

        if success:
            return {"success": True, "message": f"模型 {diffusion_service.model_name} 加载完成"}
        else:
            return {"success": False, "message": "模型加载失败，请查看日志"}

    except Exception as e:
        logger.error(f"预加载模型失败: {str(e)}")
        return {"success": False, "message": str(e)}


@app.get("/model-status")
async def get_model_status():
    """获取模型加载状态"""
    try:
        is_loaded = diffusion_service.is_model_loaded()
        current_model = diffusion_service.model_name

        return {
            "is_loaded": is_loaded,
            "current_model": current_model,
            "message": f"模型 {current_model} 已加载" if is_loaded and current_model else "未加载模型"
        }
    except Exception as e:
        logger.error(f"获取模型状态失败: {str(e)}")
        return {"is_loaded": False, "current_model": None, "message": str(e)}


@app.get("/novel-to-comic-stream")
async def novel_to_comic_stream(
    text: str,
    num_scenes: int = 10,
    steps: int = 30,
    guidance: float = 7.5,
    width: int = 512,
    height: int = 512,
    db: AsyncSession = Depends(get_db),
    current_user: datamodels.User = Depends(auth.get_current_user) # 保护该端点
):
    """
    处理小说到漫画的流式生成请求。
    1. 验证用户身份。
    2. 检查并扣除积分。
    3. 调用核心生成器函数。
    """
    # 计算所需积分
    required_credits = num_scenes * 100
    if current_user.credits < required_credits:
        # 这里不能直接 raise HTTPException，因为前端期望的是流式响应。
        # 我们需要通过流发送一个错误消息。
        async def insufficient_credits_stream():
            error_data = {
                "type": "error",
                "message": f"积分不足。需要 {required_credits} 积分，但您只有 {current_user.credits}。"
            }
            yield f"data: {json.dumps(error_data)}\n\n"

        return StreamingResponse(insufficient_credits_stream(), media_type="text/event-stream")

    # 在生成开始前扣除积分
    current_user.credits -= required_credits
    db.add(current_user)
    await db.commit()
    await db.refresh(current_user) # 刷新以获取数据库中的最新状态

    # 调用独立的生成器函数，并将所有必要的参数传递给它
    return StreamingResponse(
        generate_scenes(
            text=text,
            num_scenes=num_scenes,
            steps=steps,
            guidance=guidance,
            width=width,
            height=height,
            db=db, # 传递 db 会话
            current_user=current_user # 传递当前用户对象
        ),
        media_type="text/event-stream"
    )


async def generate_scenes(
    text: str,
    num_scenes: int,
    steps: int,
    guidance: float,
    width: int,
    height: int,
    db: AsyncSession,
    current_user: datamodels.User,
):
    global current_generation_task, pending_regeneration_request

    logger.info(f"User {current_user.username} starting generation. Credits left: {current_user.credits}")
    session_id = str(uuid.uuid4())
    try:
        logger.info(f"开始处理请求, 参数: num_scenes={num_scenes}, steps={steps}, guidance={guidance}")
        logger.info(f"开始处理请求，会话ID: {session_id}")

        temp_dir = os.path.join("temp", session_id)
        os.makedirs(temp_dir, exist_ok=True)
        image_paths = []
        deepseek = DeepSeekService()


        # 初始化百度翻译
        baidu = BaiduTranslateService()
        

        # 检查是否已设置模型
        if diffusion_service.model_name is None:
            error_msg = "请先选择并加载模型"
            logger.error(error_msg)
            yield f"data: {json.dumps({'type': 'error', 'message': error_msg})}\n\n"
            return

        # 检查模型是否已加载，如果没有则自动加载
        if not diffusion_service.is_model_loaded():
            logger.info("模型未加载，开始自动加载...")
            yield f"data: {json.dumps({'type': 'info', 'message': f'模型 {diffusion_service.model_name} 未加载，正在自动加载中...'})}\n\n"
            try:
                diffusion_service.preload_model()
                yield f"data: {json.dumps({'type': 'info', 'message': '模型加载完成，开始生成...'})}\n\n"
            except Exception as e:
                error_msg = f"模型加载失败: {str(e)}"
                logger.error(error_msg)
                yield f"data: {json.dumps({'type': 'error', 'message': error_msg})}\n\n"
                return

        # 分割场景（得到中文描述）
        yield f"data: {json.dumps({'type': 'info', 'message': '正在构思故事情节和分镜...'})}\n\n"

<<<<<<< HEAD
        # 【核心修改】明确使用 process_novel_to_scenes
        scenes_data = await deepseek.process_novel_to_scenes(text, num_scenes)
=======
        scenes_cn = await deepseek.split_into_scenes_cn(text, num_scenes)
        # scenes_cn = await deepseek.process_novel_to_scenes(text, num_scenes)
        logger.info(f"场景分割完成，共 {len(scenes_cn)} 个场景")
        
        # 发送场景信息，包含session_id
        yield f"data: {json.dumps({'type': 'start', 'total_scenes': len(scenes_cn), 'scenes': scenes_cn, 'session_id': session_id})}\n\n"
>>>>>>> 97bf2a15

        # --- 3. 【核心修改】适配前端协议 ---
        # 提取纯中文字符串列表，以匹配前端在 'start' 事件中对 data.scenes 的期望
        chinese_descriptions_list = [scene.get("chinese_description", "") for scene in scenes_data]
        logger.info(f"场景分割完成，共 {len(scenes_data)} 个场景")

        # 发送 'start' 事件，其数据结构与你同事版本的前端期望完全一致
        yield f"data: {json.dumps({'type': 'start', 'total_scenes': len(scenes_data), 'scenes': chinese_descriptions_list, 'session_id': session_id})}\n\n"

        # --- 4. 逐个生成图片 ---
        logger.info("开始生成图片...")
        for i, scene_info in enumerate(scenes_data):
            logger.info(f"处理第 {i + 1}/{len(scenes_data)} 个场景")
            try:
                chinese_description = scene_info.get("chinese_description", "（无描述）")
                english_prompt = scene_info.get("english_prompt", "")

                if not english_prompt:
                    logger.warning(f"场景 {i+1} 没有有效的英文提示词，已跳过。")
                    yield f"data: {json.dumps({'type': 'scene_error', 'index': i, 'message': 'AI未能生成有效的绘图指令。'})}\n\n"
                    continue

                # 不再需要翻译，直接使用
                prompt_for_drawing = f"comic style, {english_prompt}, detailed, high quality"
                logger.info(f"生成提示词: {prompt_for_drawing}")

                queue = asyncio.Queue()

                def progress_callback(step, timestep, latents):
                    try:
                        queue.put_nowait({"type": "progress", "index": i, "step": step + 1, "total_steps": steps})
                    except asyncio.QueueFull:
                        pass

<<<<<<< HEAD
=======
                # 将中文场景描述翻译成英文prompt
                english_prompt = await deepseek.translate_to_english(scene_cn)

                # english_prompt = await baidu.translate_to_english(scene_cn)


                logger.info(f"场景翻译完成: {english_prompt}")

                # 构建适合本地diffusion的英文提示词
                prompt = f"comic style, {english_prompt}, detailed, high quality"
                logger.info(f"生成提示词: {prompt}")

                # 启动图像生成任务
>>>>>>> 97bf2a15
                loop = asyncio.get_event_loop()

                # 【重要】使用 functools.partial 来正确调用 run_in_executor
                target_for_executor = functools.partial(
                    diffusion_service.generate_image_with_style,
                    prompt=prompt_for_drawing, style="comic",
                    steps=steps, guidance_scale=guidance,
                    width=width, height=height, callback=progress_callback
                )
                gen_task = loop.run_in_executor(None, target_for_executor)
                current_generation_task = gen_task  # 【修改1】记录当前任务

                done = False
                while not done:
                    progress_task = asyncio.create_task(queue.get())
                    finished, pending = await asyncio.wait([gen_task, progress_task],
                                                           return_when=asyncio.FIRST_COMPLETED)

                    if progress_task in finished:
                        yield f"data: {json.dumps(progress_task.result())}\n\n"

                    if gen_task in finished:
                        image_url = gen_task.result()
                        while not queue.empty():
                            yield f"data: {json.dumps(queue.get_nowait())}\n\n"

                        logger.info("图片生成完成")

                        image_data = base64.b64decode(image_url.split(',')[1])
                        image_path = os.path.join(temp_dir, f"scene_{i + 1}.png")
                        with open(image_path, "wb") as f:
                            f.write(image_data)
                        image_paths.append(image_path)

                        # 发送 'scene' 事件，数据结构与你同事版本前端期望一致
                        yield f"data: {json.dumps({'type': 'scene', 'index': i, 'description': chinese_description, 'image_url': image_url})}\n\n"
                        done = True
                        if not progress_task.done(): progress_task.cancel()

                        current_generation_task = None  # 【修改2】清空当前任务记录

                        # 【修改3】检查是否有待处理的重新生成请求
                        if pending_regeneration_request:
                            logger.info("检测到待处理的重新生成请求，当前图片已完成，即将处理重新生成...")
                            break  # 跳出循环，停止后续图片生成

            except Exception as e:
                current_generation_task = None  # 【修改4】异常时也要清空任务记录
                error_msg = f"场景 {i + 1} 生成失败: {str(e)}\n{traceback.format_exc()}"
                logger.error(error_msg)
                yield f"data: {json.dumps({'type': 'scene_error', 'index': i, 'message': str(e)})}\n\n"

        # --- 5. 结束信号 (保持不变) ---
        yield f"data: {json.dumps({'type': 'all_images_generated', 'session_id': session_id})}\n\n"
        yield f"data: {json.dumps({'type': 'complete', 'new_credit_balance': current_user.credits})}\n\n"

    except Exception as e:
        current_generation_task = None  # 【修改5】异常时清空任务记录
        error_msg = f"错误: {str(e)}\n{traceback.format_exc()}"
        logger.error(error_msg)
        yield f"data: {json.dumps({'type': 'error', 'message': error_msg})}\n\n"


@app.post("/regenerate-image")
async def regenerate_image(request: dict):
    global current_generation_task, pending_regeneration_request

    try:
        description = request.get("description")
        scene_index = request.get("sceneIndex")
        steps = request.get("steps", 30)  # 新增：从请求中获取steps参数，默认为30

        logger.info(f"收到重新生成图片请求: scene_index={scene_index}, description={description}, steps={steps}")

        if scene_index is None or description is None:
            raise HTTPException(status_code=400, detail="Missing description or scene_index parameter")

        # 检查是否已设置模型
        if diffusion_service.model_name is None:
            return {
                "success": False,
                "message": "请先选择并加载模型"
            }

        # 检查模型是否已加载
        if not diffusion_service.is_model_loaded():
            return {
                "success": False,
                "message": "模型未加载，请先加载模型"
            }

        # 【修改6】检查是否有正在进行的生成任务
        if current_generation_task and not current_generation_task.done():
            logger.info("检测到正在进行的图片生成任务，将在当前图片完成后进行重新生成...")
            # 存储重新生成请求，等待当前任务完成
            pending_regeneration_request = {
                "description": description,
                "scene_index": scene_index,
                "steps": steps
            }

            # 等待当前任务完成
            logger.info("等待当前生成任务完成...")
            await current_generation_task
            logger.info("当前生成任务已完成，开始处理重新生成请求")

            # 清空待处理请求标记
            pending_regeneration_request = None

        try:
            # 初始化服务
            deepseek = DeepSeekService()

            # 将中文描述翻译成英文
            english_prompt = deepseek.translate_to_english(description)
            logger.info(f"翻译完成: {english_prompt}")

            # 转换为适合图像生成的提示词
            image_prompt = deepseek.convert_to_image_prompt(english_prompt)
            logger.info(f"图像提示词生成完成: {image_prompt}")

            # 构建最终提示词
            final_prompt = f"comic style, {image_prompt}, detailed, high quality"
            logger.info(f"最终提示词: {final_prompt}")

            # 生成图片，使用传入的steps参数
            image_url = diffusion_service.generate_image_with_style(
                final_prompt,
                "comic",
                steps,  # 使用传入的steps参数
                7.5,  # guidance_scale
                512,  # width
                512  # height
            )

            logger.info("重新生成图片完成")

            return {
                "success": True,
                "image_url": image_url
            }

        except Exception as e:
            logger.error(f"重新生成图片失败: {str(e)}")
            return {
                "success": False,
                "message": f"重新生成失败: {str(e)}"
            }

    except Exception as e:
        logger.error(f"重新生成图片请求处理失败: {str(e)}")
        return {
            "success": False,
            "message": str(e)
        }


@app.get("/video", response_class=HTMLResponse)
async def get_video_page():
    """获取视频播放页面"""
    return FileResponse("templates/video.html")


@app.post("/create-video")
async def create_video(request: dict):
    """根据会话ID创建视频"""
    try:
        session_id = request.get("session_id")
        if not session_id:
            raise HTTPException(status_code=400, detail="Missing session_id parameter")

        logger.info(f"开始创建视频，会话ID: {session_id}")

        temp_dir = os.path.join("temp", session_id)
        if not os.path.exists(temp_dir):
            raise HTTPException(status_code=404, detail="Session not found")

        image_paths = sorted([os.path.join(temp_dir, f) for f in os.listdir(temp_dir) if f.endswith(".png")])

        if not image_paths:
            raise HTTPException(status_code=400, detail="No images found for this session")

        # 生成视频
        video_output_dir = os.path.join("static", "videos")
        if not os.path.exists(video_output_dir):
            os.makedirs(video_output_dir)

        video_path = os.path.join(video_output_dir, f"{session_id}.mp4")
        diffusion_service.create_video_from_images(image_paths, video_path)
        logger.info(f"视频生成成功: {video_path}")

        # 清理临时文件
        shutil.rmtree(temp_dir)
        logger.info(f"已清理临时目录: {temp_dir}")

        return {"success": True, "video_url": f"/static/videos/{session_id}.mp4"}

    except Exception as e:
        logger.error(f"创建视频失败: {str(e)}")
        import traceback
        logger.error(f"详细错误信息: {traceback.format_exc()}")
        return {"success": False, "message": str(e)}


if __name__ == "__main__":
    logger.info("启动服务器...")
    uvicorn.run(app, host="0.0.0.0", port=8080)<|MERGE_RESOLUTION|>--- conflicted
+++ resolved
@@ -20,11 +20,9 @@
 from sqlalchemy.ext.asyncio import AsyncSession
 from fastapi import Depends, status
 from service.database import get_db
-<<<<<<< HEAD
+
 import functools
-=======
-from service.baidu_translate import BaiduTranslateService
->>>>>>> 97bf2a15
+
 
 # 配置日志
 logging.basicConfig(level=logging.INFO)
@@ -306,17 +304,10 @@
         # 分割场景（得到中文描述）
         yield f"data: {json.dumps({'type': 'info', 'message': '正在构思故事情节和分镜...'})}\n\n"
 
-<<<<<<< HEAD
+
         # 【核心修改】明确使用 process_novel_to_scenes
         scenes_data = await deepseek.process_novel_to_scenes(text, num_scenes)
-=======
-        scenes_cn = await deepseek.split_into_scenes_cn(text, num_scenes)
-        # scenes_cn = await deepseek.process_novel_to_scenes(text, num_scenes)
-        logger.info(f"场景分割完成，共 {len(scenes_cn)} 个场景")
-        
-        # 发送场景信息，包含session_id
-        yield f"data: {json.dumps({'type': 'start', 'total_scenes': len(scenes_cn), 'scenes': scenes_cn, 'session_id': session_id})}\n\n"
->>>>>>> 97bf2a15
+
 
         # --- 3. 【核心修改】适配前端协议 ---
         # 提取纯中文字符串列表，以匹配前端在 'start' 事件中对 data.scenes 的期望
@@ -351,22 +342,8 @@
                     except asyncio.QueueFull:
                         pass
 
-<<<<<<< HEAD
-=======
-                # 将中文场景描述翻译成英文prompt
-                english_prompt = await deepseek.translate_to_english(scene_cn)
-
-                # english_prompt = await baidu.translate_to_english(scene_cn)
-
-
-                logger.info(f"场景翻译完成: {english_prompt}")
-
-                # 构建适合本地diffusion的英文提示词
-                prompt = f"comic style, {english_prompt}, detailed, high quality"
-                logger.info(f"生成提示词: {prompt}")
-
-                # 启动图像生成任务
->>>>>>> 97bf2a15
+
+
                 loop = asyncio.get_event_loop()
 
                 # 【重要】使用 functools.partial 来正确调用 run_in_executor
