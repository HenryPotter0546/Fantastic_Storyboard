from fastapi import FastAPI, HTTPException
from pydantic import BaseModel
from service.deepseek_service import DeepSeekService
from service.diffusion_service import LocalDiffusionService
import asyncio
from typing import List
from fastapi.responses import HTMLResponse, StreamingResponse, FileResponse
from fastapi.staticfiles import StaticFiles
import traceback
import logging
import json
import uvicorn
import os
import uuid
import base64
import shutil
from service import datamodels, auth, schemas
from fastapi.security import OAuth2PasswordRequestForm
from datetime import timedelta
from sqlalchemy.ext.asyncio import AsyncSession
from fastapi import Depends, status  
from service.database import get_db

# 配置日志
logging.basicConfig(level=logging.INFO)
logger = logging.getLogger(__name__)

app = FastAPI(title="小说转漫画API")

app.mount("/static", StaticFiles(directory="static"), name="static")

# 创建全局的diffusion服务实例
diffusion_service = LocalDiffusionService()

# 全局变量用于控制重新生成
regeneration_active = False
current_generation_task = None

class NovelRequest(BaseModel):
    text: str
    num_scenes: int = 10


class SceneResponse(BaseModel):
    description: str
    image_url: str

# --- 登录端点 ---
@app.post("/token", response_model=schemas.Token)
async def login_for_access_token(db: AsyncSession = Depends(get_db), form_data: OAuth2PasswordRequestForm = Depends()):
    user = await auth.get_user(db, username=form_data.username)
    if not user or not auth.verify_password(form_data.password, user.hashed_password):
        raise HTTPException(
            status_code=status.HTTP_401_UNAUTHORIZED,
            detail="Incorrect username or password",
            headers={"WWW-Authenticate": "Bearer"},
        )
    access_token_expires = timedelta(minutes=auth.ACCESS_TOKEN_EXPIRE_MINUTES)
    access_token = auth.create_access_token(
        data={"sub": user.username}, expires_delta=access_token_expires
    )
    return {"access_token": access_token, "token_type": "bearer"}

# --- 注册端点 ---
@app.post("/users/register", response_model=schemas.User)
async def register_user(user: schemas.UserCreate, db: AsyncSession = Depends(get_db)):
    """
    处理用户注册请求。
    FastAPI 会自动处理 Depends(get_db)，将一个可用的数据库会话 (AsyncSession) 赋值给 db 参数。
    """
    
    # 1. 检查用户名是否已存在。将【正确的 db 对象】传递给 auth.get_user
    db_user = await auth.get_user(db, username=user.username)
    if db_user:
        raise HTTPException(status_code=400, detail="Username already registered")
    
    # 2. 创建新用户
    hashed_password = auth.get_password_hash(user.password)
    # 注意：这里应该是 datamodels.User，因为你的模型文件是 datamodels.py
    new_user = datamodels.User(username=user.username, hashed_password=hashed_password)
    
    # 3. 使用【正确的 db 对象】进行数据库操作
    db.add(new_user)
    await db.commit()
    await db.refresh(new_user)
    
    return new_user

# --- 获取当前用户信息端点 (受保护) ---
@app.get("/users/me", response_model=schemas.User)
async def read_users_me(current_user: datamodels.User = Depends(auth.get_current_user)):
    return current_user

# 强制登录页面
@app.get("/", response_class=HTMLResponse)
async def read_login_page():
    return FileResponse("templates/login.html")

# 登录后的主应用页面
@app.get("/index", response_class=HTMLResponse)
async def read_main_app():
    return FileResponse("templates/index.html")

# 为了登录页面的 js 也能访问，修改 login 路由
@app.get("/login", response_class=HTMLResponse)
async def read_login_page_again():
    return FileResponse("templates/login.html")


@app.get("/pic", response_class=HTMLResponse)
async def pic_page():
    return FileResponse("templates/pic.html")


@app.get("/available-models")
async def get_available_models():
    """获取可用的模型列表"""
    try:
        models = diffusion_service.get_available_models()
        return {"models": models}
    except Exception as e:
        logger.error(f"获取可用模型失败: {str(e)}")
        return {"models": [], "error": str(e)}


@app.post("/set-model")
async def set_model(request: dict):
    """设置要使用的模型（不立即加载）"""
    try:
        model_name = request.get("model_name")
        if not model_name:
            raise HTTPException(status_code=400, detail="Missing model_name parameter")

        diffusion_service.set_model(model_name)
        return {"success": True, "message": f"模型已设置为: {model_name}"}

    except Exception as e:
        logger.error(f"设置模型失败: {str(e)}")
        return {"success": False, "message": str(e)}


@app.post("/load-model")
async def load_model():
    """预加载当前设置的模型"""
    try:
        if diffusion_service.model_name is None:
            raise HTTPException(status_code=400, detail="请先选择模型")

        logger.info(f"开始预加载模型: {diffusion_service.model_name}")

        # 在后台线程中加载模型，避免阻塞
        def load_model_sync():
            try:
                diffusion_service.preload_model()
                return True
            except Exception as e:
                logger.error(f"模型加载失败: {str(e)}")
                return False

        # 使用线程池执行模型加载
        import concurrent.futures
        with concurrent.futures.ThreadPoolExecutor() as executor:
            future = executor.submit(load_model_sync)
            success = future.result(timeout=300)  # 5分钟超时

        if success:
            return {"success": True, "message": f"模型 {diffusion_service.model_name} 加载完成"}
        else:
            return {"success": False, "message": "模型加载失败，请查看日志"}

    except Exception as e:
        logger.error(f"预加载模型失败: {str(e)}")
        return {"success": False, "message": str(e)}


@app.get("/model-status")
async def get_model_status():
    """获取模型加载状态"""
    try:
        is_loaded = diffusion_service.is_model_loaded()
        current_model = diffusion_service.model_name

        return {
            "is_loaded": is_loaded,
            "current_model": current_model,
            "message": f"模型 {current_model} 已加载" if is_loaded and current_model else "未加载模型"
        }
    except Exception as e:
        logger.error(f"获取模型状态失败: {str(e)}")
        return {"is_loaded": False, "current_model": None, "message": str(e)}


@app.get("/novel-to-comic-stream")
async def novel_to_comic_stream(
    text: str,
    num_scenes: int = 10,
    steps: int = 30,
    guidance: float = 7.5,
    width: int = 512,
    height: int = 512,
    db: AsyncSession = Depends(get_db),
    current_user: datamodels.User = Depends(auth.get_current_user) # 保护该端点
):
    """
    处理小说到漫画的流式生成请求。
    1. 验证用户身份。
    2. 检查并扣除积分。
    3. 调用核心生成器函数。
    """
    # 计算所需积分
    required_credits = num_scenes * 100
    if current_user.credits < required_credits:
        # 这里不能直接 raise HTTPException，因为前端期望的是流式响应。
        # 我们需要通过流发送一个错误消息。
        async def insufficient_credits_stream():
            error_data = {
                "type": "error",
                "message": f"积分不足。需要 {required_credits} 积分，但您只有 {current_user.credits}。"
            }
            yield f"data: {json.dumps(error_data)}\n\n"
        
        return StreamingResponse(insufficient_credits_stream(), media_type="text/event-stream")

    # 在生成开始前扣除积分
    current_user.credits -= required_credits
    db.add(current_user)
    await db.commit()
    await db.refresh(current_user) # 刷新以获取数据库中的最新状态

    # 调用独立的生成器函数，并将所有必要的参数传递给它
    return StreamingResponse(
<<<<<<< HEAD
        generate_scenes(
            text=text,
            num_scenes=num_scenes,
            steps=steps,
            guidance=guidance,
            width=width,
            height=height,
            db=db, # 传递 db 会话
            current_user=current_user # 传递当前用户对象
        ),
=======
        generate_scenes(text, num_scenes, steps, guidance, width, height),
>>>>>>> 88f9055f
        media_type="text/event-stream"
    )


async def generate_scenes(
    text: str,
    num_scenes: int,
    steps: int,
    guidance: float,
    width: int,
    height: int,
    db: AsyncSession,          
    current_user: datamodels.User,
):
    logger.info(f"User {current_user.username} starting generation. Credits left: {current_user.credits}")

    session_id = str(uuid.uuid4())
    try:
        logger.info(f"开始处理请求, 参数: num_scenes={num_scenes}, steps={steps}, guidance={guidance}")
        logger.info(f"开始处理请求，会话ID: {session_id}")

        # 创建一个临时目录来存放生成的图片
        temp_dir = os.path.join("temp", session_id)
        if not os.path.exists(temp_dir):
            os.makedirs(temp_dir)

        image_paths = []
        # 初始化服务
        logger.info("初始化服务...")
        deepseek = DeepSeekService()

        # 检查是否已设置模型
        if diffusion_service.model_name is None:
            error_msg = "请先选择并加载模型"
            logger.error(error_msg)
            yield f"data: {json.dumps({'type': 'error', 'message': error_msg})}\n\n"
            return

        # 检查模型是否已加载，如果没有则自动加载
        if not diffusion_service.is_model_loaded():
            logger.info("模型未加载，开始自动加载...")
            yield f"data: {json.dumps({'type': 'info', 'message': f'模型 {diffusion_service.model_name} 未加载，正在自动加载中...'})}\n\n"
            try:
                diffusion_service.preload_model()
                yield f"data: {json.dumps({'type': 'info', 'message': '模型加载完成，开始生成...'})}\n\n"
            except Exception as e:
                error_msg = f"模型加载失败: {str(e)}"
                logger.error(error_msg)
                yield f"data: {json.dumps({'type': 'error', 'message': error_msg})}\n\n"
                return

        # 分割场景（得到中文描述）
        logger.info("向前端发送""开始分割场景...")
        yield f"data: {json.dumps({'type': 'info', 'message': '正在分割场景，这可能需要一些时间...'})}\n\n"
        logger.info("开始分割场景")

<<<<<<< HEAD
        loop = asyncio.get_event_loop()
        # loop.run_in_executor 会将同步函数 deepseek.split_into_scenes_cn 
        # 放到一个独立的线程池中执行，这样它就不会阻塞主事件循环了。
        scenes_cn = await loop.run_in_executor(
            None,  # 使用默认的线程池执行器
            deepseek.split_into_scenes_cn,
            text,
            num_scenes
        )
        
        logger.info(f"场景分割完成，共 {len(scenes_cn)} 个场景")
        # 发送场景总数，以便前端初始化
        yield f"data: {json.dumps({'type': 'start', 'total_scenes': len(scenes_cn)})}\n\n"
        
=======
        # 发送场景信息，包含session_id
        yield f"data: {json.dumps({'type': 'start', 'total_scenes': len(scenes_cn), 'scenes': scenes_cn, 'session_id': session_id})}\n\n"

>>>>>>> 88f9055f
        # 为每个场景生成图片
        logger.info("开始生成图片...")
        for i, scene_cn in enumerate(scenes_cn):
            logger.info(f"处理第 {i+1}/{len(scenes_cn)} 个场景")
            try:
                queue = asyncio.Queue()

                def progress_callback(step, timestep, latents):
                    try:
                        queue.put_nowait({
                            "type": "progress", "index": i, "step": step + 1, "total_steps": steps
                        })
                    except asyncio.QueueFull:
                        pass

                # 将中文场景描述翻译成英文prompt
                english_prompt = deepseek.translate_to_english(scene_cn)
                logger.info(f"场景翻译完成: {english_prompt}")

                # 构建适合本地diffusion的英文提示词
                prompt = f"comic style, {english_prompt}, detailed, high quality"
                logger.info(f"生成提示词: {prompt}")

                # 启动图像生成任务
                loop = asyncio.get_event_loop()
                executor = loop.run_in_executor
                gen_task = executor(
                    None,
                    diffusion_service.generate_image_with_style,
                    prompt, "comic", steps, guidance, width, height, progress_callback
                )

                # 同时监听进度队列
                done = False
                while not done:
                    try:
                        # 等待队列消息或生成任务完成
                        progress_task = asyncio.create_task(queue.get())
                        finished, pending = await asyncio.wait(
                            [gen_task, progress_task],
                            return_when=asyncio.FIRST_COMPLETED
                        )

                        if progress_task in finished:
                            progress_data = progress_task.result()
                            yield f"data: {json.dumps(progress_data)}\n\n"

                        if gen_task in finished:
                            image_url = gen_task.result()
                            # 确保所有剩余的进度消息都被处理
                            while not queue.empty():
                                progress_data = queue.get_nowait()
                                yield f"data: {json.dumps(progress_data)}\n\n"

                            logger.info(f"图片生成完成")

                            # 保存图片到临时目录
                            image_data = base64.b64decode(image_url.split(',')[1])
                            image_path = os.path.join(temp_dir, f"scene_{i+1}.png")
                            with open(image_path, "wb") as f:
                                f.write(image_data)
                            image_paths.append(image_path)

                            # 只发送中文描述
                            yield f"data: {json.dumps({'type': 'scene', 'index': i, 'description': scene_cn, 'image_url': image_url})}\n\n"
                            done = True
                            # 取消可能仍在等待的progress_task
                            if not progress_task.done():
                                progress_task.cancel()

                    except Exception as task_e:
                        logger.error(f"任务执行中发生错误: {task_e}")
                        done = True
                        if 'progress_task' in locals() and not progress_task.done():
                            progress_task.cancel()
                        raise task_e

            except Exception as e:
                error_msg = f"场景 {i+1} 生成失败: {str(e)}"
                logger.error(error_msg)
                yield f"data: {json.dumps({'type': 'scene_error', 'index': i, 'message': error_msg})}\n\n"

        # 发送图片生成完成的消息，并包含会话ID
        yield f"data: {json.dumps({'type': 'all_images_generated', 'session_id': session_id})}\n\n"

<<<<<<< HEAD
        # 最新积分信息
        yield f"data: {json.dumps({'type': 'complete', 'new_credit_balance': current_user.credits})}\n\n"
            
=======
        # 发送完成消息，以便前端正常关闭连接
        yield f"data: {json.dumps({'type': 'complete'})}\n\n"

>>>>>>> 88f9055f
    except Exception as e:
        error_msg = f"错误: {str(e)}\n{traceback.format_exc()}"
        logger.error(error_msg)
        yield f"data: {json.dumps({'type': 'error', 'message': error_msg})}\n\n"


@app.post("/regenerate-image")
async def regenerate_image(request: dict):
    global regeneration_active, current_generation_task

    try:
        description = request.get("description")
        scene_index = request.get("sceneIndex")
        steps = request.get("steps", 30)  # 新增：从请求中获取steps参数，默认为30

        logger.info(f"收到重新生成图片请求: scene_index={scene_index}, description={description}, steps={steps}")

        if scene_index is None or description is None:
            raise HTTPException(status_code=400, detail="Missing description or scene_index parameter")

        # 检查是否已设置模型
        if diffusion_service.model_name is None:
            return {
                "success": False,
                "message": "请先选择并加载模型"
            }

        # 检查模型是否已加载
        if not diffusion_service.is_model_loaded():
            return {
                "success": False,
                "message": "模型未加载，请先加载模型"
            }

        # 设置重新生成标志，暂停当前生成任务
        regeneration_active = True

        # 如果有正在进行的生成任务，等待其暂停
        if current_generation_task and not current_generation_task.done():
            logger.info("等待当前生成任务暂停...")
            await asyncio.sleep(1)

        try:
            # 初始化服务
            deepseek = DeepSeekService()

            # 将中文描述翻译成英文
            english_prompt = deepseek.translate_to_english(description)
            logger.info(f"翻译完成: {english_prompt}")

            # 转换为适合图像生成的提示词
            image_prompt = deepseek.convert_to_image_prompt(english_prompt)
            logger.info(f"图像提示词生成完成: {image_prompt}")

            # 构建最终提示词
            final_prompt = f"comic style, {image_prompt}, detailed, high quality"
            logger.info(f"最终提示词: {final_prompt}")

            # 生成图片，使用传入的steps参数
            image_url = diffusion_service.generate_image_with_style(
                final_prompt,
                "comic",
                steps,  # 使用传入的steps参数
                7.5,  # guidance_scale
                512,  # width
                512  # height
            )

            logger.info("重新生成图片完成")

            return {
                "success": True,
                "image_url": image_url
            }

        except Exception as e:
            logger.error(f"重新生成图片失败: {str(e)}")
            return {
                "success": False,
                "message": f"重新生成失败: {str(e)}"
            }
        finally:
            # 重新生成完成，恢复正常生成
            regeneration_active = False

    except Exception as e:
        regeneration_active = False
        logger.error(f"重新生成图片请求处理失败: {str(e)}")
        return {
            "success": False,
            "message": str(e)
        }


@app.get("/video", response_class=HTMLResponse)
async def get_video_page():
    """获取视频播放页面"""
    return FileResponse("templates/video.html")


@app.post("/create-video")
async def create_video(request: dict):
    """根据会话ID创建视频"""
    try:
        session_id = request.get("session_id")
        if not session_id:
            raise HTTPException(status_code=400, detail="Missing session_id parameter")

        logger.info(f"开始创建视频，会话ID: {session_id}")

        temp_dir = os.path.join("temp", session_id)
        if not os.path.exists(temp_dir):
            raise HTTPException(status_code=404, detail="Session not found")

        image_paths = sorted([os.path.join(temp_dir, f) for f in os.listdir(temp_dir) if f.endswith(".png")])

        if not image_paths:
            raise HTTPException(status_code=400, detail="No images found for this session")

        # 生成视频
        video_output_dir = os.path.join("static", "videos")
        if not os.path.exists(video_output_dir):
            os.makedirs(video_output_dir)

        video_path = os.path.join(video_output_dir, f"{session_id}.mp4")
        diffusion_service.create_video_from_images(image_paths, video_path)
        logger.info(f"视频生成成功: {video_path}")

        # 清理临时文件
        shutil.rmtree(temp_dir)
        logger.info(f"已清理临时目录: {temp_dir}")

        return {"success": True, "video_url": f"/static/videos/{session_id}.mp4"}

    except Exception as e:
        logger.error(f"创建视频失败: {str(e)}")
        import traceback
        logger.error(f"详细错误信息: {traceback.format_exc()}")
        return {"success": False, "message": str(e)}


if __name__ == "__main__":
    logger.info("启动服务器...")
    uvicorn.run(app, host="0.0.0.0", port=8000)<|MERGE_RESOLUTION|>--- conflicted
+++ resolved
@@ -229,7 +229,6 @@
 
     # 调用独立的生成器函数，并将所有必要的参数传递给它
     return StreamingResponse(
-<<<<<<< HEAD
         generate_scenes(
             text=text,
             num_scenes=num_scenes,
@@ -240,9 +239,6 @@
             db=db, # 传递 db 会话
             current_user=current_user # 传递当前用户对象
         ),
-=======
-        generate_scenes(text, num_scenes, steps, guidance, width, height),
->>>>>>> 88f9055f
         media_type="text/event-stream"
     )
 
@@ -299,7 +295,6 @@
         yield f"data: {json.dumps({'type': 'info', 'message': '正在分割场景，这可能需要一些时间...'})}\n\n"
         logger.info("开始分割场景")
 
-<<<<<<< HEAD
         loop = asyncio.get_event_loop()
         # loop.run_in_executor 会将同步函数 deepseek.split_into_scenes_cn 
         # 放到一个独立的线程池中执行，这样它就不会阻塞主事件循环了。
@@ -311,14 +306,10 @@
         )
         
         logger.info(f"场景分割完成，共 {len(scenes_cn)} 个场景")
-        # 发送场景总数，以便前端初始化
-        yield f"data: {json.dumps({'type': 'start', 'total_scenes': len(scenes_cn)})}\n\n"
         
-=======
         # 发送场景信息，包含session_id
         yield f"data: {json.dumps({'type': 'start', 'total_scenes': len(scenes_cn), 'scenes': scenes_cn, 'session_id': session_id})}\n\n"
 
->>>>>>> 88f9055f
         # 为每个场景生成图片
         logger.info("开始生成图片...")
         for i, scene_cn in enumerate(scenes_cn):
@@ -404,15 +395,9 @@
         # 发送图片生成完成的消息，并包含会话ID
         yield f"data: {json.dumps({'type': 'all_images_generated', 'session_id': session_id})}\n\n"
 
-<<<<<<< HEAD
         # 最新积分信息
         yield f"data: {json.dumps({'type': 'complete', 'new_credit_balance': current_user.credits})}\n\n"
             
-=======
-        # 发送完成消息，以便前端正常关闭连接
-        yield f"data: {json.dumps({'type': 'complete'})}\n\n"
-
->>>>>>> 88f9055f
     except Exception as e:
         error_msg = f"错误: {str(e)}\n{traceback.format_exc()}"
         logger.error(error_msg)
